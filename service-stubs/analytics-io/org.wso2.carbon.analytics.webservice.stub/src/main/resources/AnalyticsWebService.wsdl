<wsdl:definitions xmlns:wsdl="http://schemas.xmlsoap.org/wsdl/" xmlns:ns="http://webservice.analytics.carbon.wso2.org" xmlns:wsaw="http://www.w3.org/2006/05/addressing/wsdl" xmlns:ax231="http://exception.commons.databridge.carbon.wso2.org/xsd" xmlns:mime="http://schemas.xmlsoap.org/wsdl/mime/" xmlns:http="http://schemas.xmlsoap.org/wsdl/http/" xmlns:xs="http://www.w3.org/2001/XMLSchema" xmlns:soap12="http://schemas.xmlsoap.org/wsdl/soap12/" xmlns:ax229="http://beans.webservice.analytics.carbon.wso2.org/xsd" xmlns:ns1="http://org.apache.axis2/xsd" xmlns:ax227="http://exception.webservice.analytics.carbon.wso2.org/xsd" xmlns:soap="http://schemas.xmlsoap.org/wsdl/soap/" targetNamespace="http://webservice.analytics.carbon.wso2.org">
    <wsdl:documentation>AnalyticsWebService</wsdl:documentation>
    <wsdl:types>
        <xs:schema attributeFormDefault="qualified" elementFormDefault="qualified" targetNamespace="http://exception.webservice.analytics.carbon.wso2.org/xsd">
            <xs:complexType name="AnalyticsWebServiceException">
                <xs:sequence/>
            </xs:complexType>
        </xs:schema>
        <xs:schema attributeFormDefault="qualified" elementFormDefault="qualified" targetNamespace="http://beans.webservice.analytics.carbon.wso2.org/xsd">
            <xs:complexType name="RecordBean">
                <xs:sequence>
                    <xs:element minOccurs="0" name="id" nillable="true" type="xs:string"/>
                    <xs:element minOccurs="0" name="tableName" nillable="true" type="xs:string"/>
                    <xs:element minOccurs="0" name="timestamp" type="xs:long"/>
                    <xs:element maxOccurs="unbounded" minOccurs="0" name="values" nillable="true" type="ax229:RecordValueEntryBean"/>
                </xs:sequence>
            </xs:complexType>
            <xs:complexType name="RecordValueEntryBean">
                <xs:sequence>
                    <xs:element minOccurs="0" name="analyticsCategoryPathBeanValue" nillable="true" type="ax229:AnalyticsCategoryPathBean"/>
                    <xs:element minOccurs="0" name="booleanValue" type="xs:boolean"/>
                    <xs:element minOccurs="0" name="doubleValue" type="xs:double"/>
                    <xs:element minOccurs="0" name="fieldName" nillable="true" type="xs:string"/>
                    <xs:element minOccurs="0" name="floatValue" type="xs:float"/>
                    <xs:element minOccurs="0" name="intValue" type="xs:int"/>
                    <xs:element minOccurs="0" name="longValue" type="xs:long"/>
                    <xs:element minOccurs="0" name="stringValue" nillable="true" type="xs:string"/>
                    <xs:element minOccurs="0" name="type" nillable="true" type="xs:string"/>
                </xs:sequence>
            </xs:complexType>
            <xs:complexType name="AnalyticsCategoryPathBean">
                <xs:sequence>
                    <xs:element maxOccurs="unbounded" minOccurs="0" name="path" nillable="true" type="xs:string"/>
                </xs:sequence>
            </xs:complexType>
            <xs:complexType name="AnalyticsAggregateRequest">
                <xs:sequence>
                    <xs:element minOccurs="0" name="aggregateLevel" type="xs:int"/>
                    <xs:element maxOccurs="unbounded" minOccurs="0" name="fields" nillable="true" type="ax229:AnalyticsAggregateField"/>
                    <xs:element minOccurs="0" name="groupByField" nillable="true" type="xs:string"/>
                    <xs:element minOccurs="0" name="noOfRecords" type="xs:int"/>
                    <xs:element maxOccurs="unbounded" minOccurs="0" name="parentPath" nillable="true" type="xs:string"/>
                    <xs:element minOccurs="0" name="query" nillable="true" type="xs:string"/>
                    <xs:element minOccurs="0" name="tableName" nillable="true" type="xs:string"/>
                </xs:sequence>
            </xs:complexType>
            <xs:complexType name="AnalyticsAggregateField">
                <xs:sequence>
                    <xs:element minOccurs="0" name="aggregate" nillable="true" type="xs:string"/>
                    <xs:element minOccurs="0" name="alias" nillable="true" type="xs:string"/>
                    <xs:element maxOccurs="unbounded" minOccurs="0" name="fields" nillable="true" type="xs:string"/>
                </xs:sequence>
            </xs:complexType>
            <xs:complexType name="AggregateResponse">
                <xs:sequence>
                    <xs:element maxOccurs="unbounded" minOccurs="0" name="recordBeans" nillable="true" type="ax229:RecordBean"/>
                    <xs:element minOccurs="0" name="tableName" nillable="true" type="xs:string"/>
                </xs:sequence>
            </xs:complexType>
            <xs:complexType name="SortByFieldBean">
                <xs:sequence>
                    <xs:element minOccurs="0" name="fieldName" nillable="true" type="xs:string"/>
                    <xs:element minOccurs="0" name="reversed" type="xs:boolean"/>
                    <xs:element minOccurs="0" name="sortType" nillable="true" type="xs:string"/>
                </xs:sequence>
            </xs:complexType>
            <xs:complexType name="AnalyticsDrillDownRequestBean">
                <xs:sequence>
                    <xs:element maxOccurs="unbounded" minOccurs="0" name="categoryPaths" nillable="true" type="ax229:CategoryPathBean"/>
                    <xs:element minOccurs="0" name="query" nillable="true" type="xs:string"/>
                    <xs:element minOccurs="0" name="rangeField" nillable="true" type="xs:string"/>
                    <xs:element maxOccurs="unbounded" minOccurs="0" name="ranges" nillable="true" type="ax229:AnalyticsDrillDownRangeBean"/>
                    <xs:element minOccurs="0" name="recordCount" type="xs:int"/>
                    <xs:element minOccurs="0" name="recordStart" type="xs:int"/>
                    <xs:element minOccurs="0" name="scoreFunction" nillable="true" type="xs:string"/>
                    <xs:element minOccurs="0" name="tableName" nillable="true" type="xs:string"/>
                </xs:sequence>
            </xs:complexType>
            <xs:complexType name="CategoryPathBean">
                <xs:sequence>
                    <xs:element minOccurs="0" name="fieldName" nillable="true" type="xs:string"/>
                    <xs:element maxOccurs="unbounded" minOccurs="0" name="path" nillable="true" type="xs:string"/>
                </xs:sequence>
            </xs:complexType>
            <xs:complexType name="AnalyticsDrillDownRangeBean">
                <xs:sequence>
                    <xs:element minOccurs="0" name="from" type="xs:double"/>
                    <xs:element minOccurs="0" name="label" nillable="true" type="xs:string"/>
                    <xs:element minOccurs="0" name="score" type="xs:double"/>
                    <xs:element minOccurs="0" name="to" type="xs:double"/>
                </xs:sequence>
            </xs:complexType>
            <xs:complexType name="CategoryDrillDownRequestBean">
                <xs:sequence>
                    <xs:element minOccurs="0" name="fieldName" nillable="true" type="xs:string"/>
                    <xs:element maxOccurs="unbounded" minOccurs="0" name="path" nillable="true" type="xs:string"/>
                    <xs:element minOccurs="0" name="query" nillable="true" type="xs:string"/>
                    <xs:element minOccurs="0" name="scoreFunction" nillable="true" type="xs:string"/>
                    <xs:element minOccurs="0" name="tableName" nillable="true" type="xs:string"/>
                </xs:sequence>
            </xs:complexType>
            <xs:complexType name="SubCategoriesBean">
                <xs:sequence>
                    <xs:element maxOccurs="unbounded" minOccurs="0" name="categories" nillable="true" type="ax229:CategorySearchResultEntryBean"/>
                    <xs:element maxOccurs="unbounded" minOccurs="0" name="path" nillable="true" type="xs:string"/>
                </xs:sequence>
            </xs:complexType>
            <xs:complexType name="CategorySearchResultEntryBean">
                <xs:sequence>
                    <xs:element minOccurs="0" name="categoryName" nillable="true" type="xs:string"/>
                    <xs:element minOccurs="0" name="score" type="xs:double"/>
                </xs:sequence>
            </xs:complexType>
            <xs:complexType name="AnalyticsSchemaBean">
                <xs:sequence>
                    <xs:element maxOccurs="unbounded" minOccurs="0" name="columns" nillable="true" type="ax229:SchemaColumnBean"/>
                    <xs:element maxOccurs="unbounded" minOccurs="0" name="primaryKeys" nillable="true" type="xs:string"/>
                </xs:sequence>
            </xs:complexType>
            <xs:complexType name="SchemaColumnBean">
                <xs:sequence>
                    <xs:element minOccurs="0" name="columnName" nillable="true" type="xs:string"/>
                    <xs:element minOccurs="0" name="columnType" nillable="true" type="xs:string"/>
                    <xs:element minOccurs="0" name="index" type="xs:boolean"/>
                    <xs:element minOccurs="0" name="scoreParam" type="xs:boolean"/>
                </xs:sequence>
            </xs:complexType>
            <xs:complexType name="ValuesBatchBean">
                <xs:sequence>
                    <xs:element maxOccurs="unbounded" minOccurs="0" name="keyValues" nillable="true" type="ax229:RecordValueEntryBean"/>
                </xs:sequence>
            </xs:complexType>
            <xs:complexType name="StreamDefinitionBean">
                <xs:sequence>
                    <xs:element maxOccurs="unbounded" minOccurs="0" name="correlationData" nillable="true" type="ax229:StreamDefAttributeBean"/>
                    <xs:element minOccurs="0" name="description" nillable="true" type="xs:string"/>
                    <xs:element maxOccurs="unbounded" minOccurs="0" name="metaData" nillable="true" type="ax229:StreamDefAttributeBean"/>
                    <xs:element minOccurs="0" name="name" nillable="true" type="xs:string"/>
                    <xs:element minOccurs="0" name="nickName" nillable="true" type="xs:string"/>
                    <xs:element maxOccurs="unbounded" minOccurs="0" name="payloadData" nillable="true" type="ax229:StreamDefAttributeBean"/>
                    <xs:element maxOccurs="unbounded" minOccurs="0" name="tags" nillable="true" type="xs:string"/>
                    <xs:element minOccurs="0" name="version" nillable="true" type="xs:string"/>
                </xs:sequence>
            </xs:complexType>
            <xs:complexType name="StreamDefAttributeBean">
                <xs:sequence>
                    <xs:element minOccurs="0" name="name" nillable="true" type="xs:string"/>
                    <xs:element minOccurs="0" name="type" nillable="true" type="xs:string"/>
                </xs:sequence>
            </xs:complexType>
            <xs:complexType name="EventBean">
                <xs:sequence>
                    <xs:element maxOccurs="unbounded" minOccurs="0" name="arbitraryData" nillable="true" type="ax229:RecordValueEntryBean"/>
                    <xs:element maxOccurs="unbounded" minOccurs="0" name="correlationData" nillable="true" type="ax229:RecordValueEntryBean"/>
                    <xs:element maxOccurs="unbounded" minOccurs="0" name="metaData" nillable="true" type="ax229:RecordValueEntryBean"/>
                    <xs:element maxOccurs="unbounded" minOccurs="0" name="payloadData" nillable="true" type="ax229:RecordValueEntryBean"/>
                    <xs:element minOccurs="0" name="streamName" nillable="true" type="xs:string"/>
                    <xs:element minOccurs="0" name="streamVersion" nillable="true" type="xs:string"/>
                    <xs:element minOccurs="0" name="timeStamp" type="xs:long"/>
                </xs:sequence>
            </xs:complexType>
        </xs:schema>
        <xs:schema attributeFormDefault="qualified" elementFormDefault="qualified" targetNamespace="http://exception.commons.databridge.carbon.wso2.org/xsd">
            <xs:complexType name="MalformedStreamDefinitionException">
                <xs:sequence>
                    <xs:element minOccurs="0" name="errorMessage" nillable="true" type="xs:string"/>
                </xs:sequence>
            </xs:complexType>
        </xs:schema>
        <xs:schema xmlns:ax232="http://exception.commons.databridge.carbon.wso2.org/xsd" xmlns:ax230="http://beans.webservice.analytics.carbon.wso2.org/xsd" xmlns:ax228="http://exception.webservice.analytics.carbon.wso2.org/xsd" attributeFormDefault="qualified" elementFormDefault="qualified" targetNamespace="http://webservice.analytics.carbon.wso2.org">
            <xs:import namespace="http://exception.webservice.analytics.carbon.wso2.org/xsd"/>
            <xs:import namespace="http://beans.webservice.analytics.carbon.wso2.org/xsd"/>
            <xs:import namespace="http://exception.commons.databridge.carbon.wso2.org/xsd"/>
            <xs:element name="AnalyticsWebServiceAnalyticsWebServiceException">
                <xs:complexType>
                    <xs:sequence>
                        <xs:element minOccurs="0" name="AnalyticsWebServiceException" nillable="true" type="ax227:AnalyticsWebServiceException"/>
                    </xs:sequence>
                </xs:complexType>
            </xs:element>
            <xs:element name="getByRange">
                <xs:complexType>
                    <xs:sequence>
                        <xs:element minOccurs="0" name="tableName" nillable="true" type="xs:string"/>
                        <xs:element minOccurs="0" name="numPartitionsHint" type="xs:int"/>
                        <xs:element maxOccurs="unbounded" minOccurs="0" name="columns" nillable="true" type="xs:string"/>
                        <xs:element minOccurs="0" name="timeFrom" type="xs:long"/>
                        <xs:element minOccurs="0" name="timeTo" type="xs:long"/>
                        <xs:element minOccurs="0" name="recordsFrom" type="xs:int"/>
                        <xs:element minOccurs="0" name="recordsCount" type="xs:int"/>
                    </xs:sequence>
                </xs:complexType>
            </xs:element>
            <xs:element name="getByRangeResponse">
                <xs:complexType>
                    <xs:sequence>
                        <xs:element maxOccurs="unbounded" minOccurs="0" name="return" nillable="true" type="ax230:RecordBean"/>
                    </xs:sequence>
                </xs:complexType>
            </xs:element>
            <xs:element name="searchMultiTablesWithAggregates">
                <xs:complexType>
                    <xs:sequence>
                        <xs:element maxOccurs="unbounded" minOccurs="0" name="requests" nillable="true" type="ax230:AnalyticsAggregateRequest"/>
                    </xs:sequence>
                </xs:complexType>
            </xs:element>
            <xs:element name="searchMultiTablesWithAggregatesResponse">
                <xs:complexType>
                    <xs:sequence>
                        <xs:element maxOccurs="unbounded" minOccurs="0" name="return" nillable="true" type="ax230:AggregateResponse"/>
                    </xs:sequence>
                </xs:complexType>
            </xs:element>
            <xs:element name="deleteByIds">
                <xs:complexType>
                    <xs:sequence>
                        <xs:element minOccurs="0" name="tableName" nillable="true" type="xs:string"/>
                        <xs:element maxOccurs="unbounded" minOccurs="0" name="ids" nillable="true" type="xs:string"/>
                    </xs:sequence>
                </xs:complexType>
            </xs:element>
            <xs:element name="searchWithSorting">
                <xs:complexType>
                    <xs:sequence>
                        <xs:element minOccurs="0" name="tableName" nillable="true" type="xs:string"/>
                        <xs:element minOccurs="0" name="query" nillable="true" type="xs:string"/>
                        <xs:element minOccurs="0" name="start" type="xs:int"/>
                        <xs:element minOccurs="0" name="count" type="xs:int"/>
                        <xs:element maxOccurs="unbounded" minOccurs="0" name="sortByFields" nillable="true" type="ax230:SortByFieldBean"/>
                    </xs:sequence>
                </xs:complexType>
            </xs:element>
            <xs:element name="searchWithSortingResponse">
                <xs:complexType>
                    <xs:sequence>
                        <xs:element maxOccurs="unbounded" minOccurs="0" name="return" nillable="true" type="ax230:RecordBean"/>
                    </xs:sequence>
                </xs:complexType>
            </xs:element>
<<<<<<< HEAD
            <xs:element name="listRecordStoreNames">
                <xs:complexType>
                    <xs:sequence/>
                </xs:complexType>
            </xs:element>
            <xs:element name="listRecordStoreNamesResponse">
                <xs:complexType>
                    <xs:sequence>
                        <xs:element maxOccurs="unbounded" minOccurs="0" name="return" nillable="true" type="xs:string"/>
                    </xs:sequence>
                </xs:complexType>
            </xs:element>
            <xs:element name="getRecordStoreNameByTable">
                <xs:complexType>
                    <xs:sequence>
                        <xs:element minOccurs="0" name="tableName" nillable="true" type="xs:string"/>
                    </xs:sequence>
                </xs:complexType>
            </xs:element>
            <xs:element name="getRecordStoreNameByTableResponse">
                <xs:complexType>
                    <xs:sequence>
                        <xs:element minOccurs="0" name="return" nillable="true" type="xs:string"/>
=======
            <xs:element name="waitForIndexingForTable">
                <xs:complexType>
                    <xs:sequence>
                        <xs:element minOccurs="0" name="tableName" nillable="true" type="xs:string"/>
                        <xs:element minOccurs="0" name="maxWait" type="xs:long"/>
                    </xs:sequence>
                </xs:complexType>
            </xs:element>
            <xs:element name="isPaginationSupported">
                <xs:complexType>
                    <xs:sequence>
                        <xs:element minOccurs="0" name="recordStoreName" nillable="true" type="xs:string"/>
                    </xs:sequence>
                </xs:complexType>
            </xs:element>
            <xs:element name="isPaginationSupportedResponse">
                <xs:complexType>
                    <xs:sequence>
                        <xs:element minOccurs="0" name="return" type="xs:boolean"/>
                    </xs:sequence>
                </xs:complexType>
            </xs:element>
            <xs:element name="isRecordCountSupported">
                <xs:complexType>
                    <xs:sequence>
                        <xs:element minOccurs="0" name="recordStoreName" nillable="true" type="xs:string"/>
>>>>>>> 568f920c
                    </xs:sequence>
                </xs:complexType>
            </xs:element>
            <xs:element name="isRecordCountSupportedResponse">
                <xs:complexType>
                    <xs:sequence>
                        <xs:element minOccurs="0" name="return" type="xs:boolean"/>
                    </xs:sequence>
                </xs:complexType>
            </xs:element>
            <xs:element name="searchCount">
                <xs:complexType>
                    <xs:sequence>
                        <xs:element minOccurs="0" name="tableName" nillable="true" type="xs:string"/>
                        <xs:element minOccurs="0" name="query" nillable="true" type="xs:string"/>
                    </xs:sequence>
                </xs:complexType>
            </xs:element>
            <xs:element name="searchCountResponse">
                <xs:complexType>
                    <xs:sequence>
                        <xs:element minOccurs="0" name="return" type="xs:int"/>
                    </xs:sequence>
                </xs:complexType>
            </xs:element>
            <xs:element name="drillDownSearch">
                <xs:complexType>
                    <xs:sequence>
                        <xs:element minOccurs="0" name="drillDownRequest" nillable="true" type="ax230:AnalyticsDrillDownRequestBean"/>
                    </xs:sequence>
                </xs:complexType>
            </xs:element>
            <xs:element name="drillDownSearchResponse">
                <xs:complexType>
                    <xs:sequence>
                        <xs:element maxOccurs="unbounded" minOccurs="0" name="return" nillable="true" type="ax230:RecordBean"/>
                    </xs:sequence>
                </xs:complexType>
            </xs:element>
            <xs:element name="drillDownSearchCount">
                <xs:complexType>
                    <xs:sequence>
                        <xs:element minOccurs="0" name="drillDownRequest" nillable="true" type="ax230:AnalyticsDrillDownRequestBean"/>
                    </xs:sequence>
                </xs:complexType>
            </xs:element>
            <xs:element name="drillDownSearchCountResponse">
                <xs:complexType>
                    <xs:sequence>
                        <xs:element minOccurs="0" name="return" type="xs:double"/>
                    </xs:sequence>
                </xs:complexType>
            </xs:element>
            <xs:element name="drillDownCategories">
                <xs:complexType>
                    <xs:sequence>
                        <xs:element minOccurs="0" name="drillDownRequest" nillable="true" type="ax230:CategoryDrillDownRequestBean"/>
                    </xs:sequence>
                </xs:complexType>
            </xs:element>
            <xs:element name="drillDownCategoriesResponse">
                <xs:complexType>
                    <xs:sequence>
                        <xs:element minOccurs="0" name="return" nillable="true" type="ax230:SubCategoriesBean"/>
                    </xs:sequence>
                </xs:complexType>
            </xs:element>
            <xs:element name="searchWithAggregates">
                <xs:complexType>
                    <xs:sequence>
                        <xs:element minOccurs="0" name="request" nillable="true" type="ax230:AnalyticsAggregateRequest"/>
                    </xs:sequence>
                </xs:complexType>
            </xs:element>
            <xs:element name="searchWithAggregatesResponse">
                <xs:complexType>
                    <xs:sequence>
                        <xs:element maxOccurs="unbounded" minOccurs="0" name="return" nillable="true" type="ax230:RecordBean"/>
                    </xs:sequence>
                </xs:complexType>
            </xs:element>
            <xs:element name="reIndex">
                <xs:complexType>
                    <xs:sequence>
                        <xs:element minOccurs="0" name="tableName" nillable="true" type="xs:string"/>
                        <xs:element minOccurs="0" name="startTime" type="xs:long"/>
                        <xs:element minOccurs="0" name="endTime" type="xs:long"/>
                    </xs:sequence>
                </xs:complexType>
            </xs:element>
            <xs:element name="waitForIndexing">
                <xs:complexType>
                    <xs:sequence>
                        <xs:element minOccurs="0" name="maxWait" type="xs:long"/>
                    </xs:sequence>
                </xs:complexType>
            </xs:element>
            <xs:element name="createTable">
                <xs:complexType>
                    <xs:sequence>
                        <xs:element minOccurs="0" name="recordStoreName" nillable="true" type="xs:string"/>
                        <xs:element minOccurs="0" name="tableName" nillable="true" type="xs:string"/>
                    </xs:sequence>
                </xs:complexType>
            </xs:element>
            <xs:element name="listRecordStoreNames">
                <xs:complexType>
                    <xs:sequence/>
                </xs:complexType>
            </xs:element>
            <xs:element name="listRecordStoreNamesResponse">
                <xs:complexType>
                    <xs:sequence>
                        <xs:element maxOccurs="unbounded" minOccurs="0" name="return" nillable="true" type="xs:string"/>
                    </xs:sequence>
                </xs:complexType>
            </xs:element>
            <xs:element name="getRecordStoreNameByTable">
                <xs:complexType>
                    <xs:sequence>
                        <xs:element minOccurs="0" name="tableName" nillable="true" type="xs:string"/>
                    </xs:sequence>
                </xs:complexType>
            </xs:element>
            <xs:element name="getRecordStoreNameByTableResponse">
                <xs:complexType>
                    <xs:sequence>
                        <xs:element minOccurs="0" name="return" nillable="true" type="xs:string"/>
                    </xs:sequence>
                </xs:complexType>
            </xs:element>
            <xs:element name="setTableSchema">
                <xs:complexType>
                    <xs:sequence>
                        <xs:element minOccurs="0" name="tableName" nillable="true" type="xs:string"/>
                        <xs:element minOccurs="0" name="schemaBean" nillable="true" type="ax230:AnalyticsSchemaBean"/>
                    </xs:sequence>
                </xs:complexType>
            </xs:element>
            <xs:element name="getTableSchema">
                <xs:complexType>
                    <xs:sequence>
                        <xs:element minOccurs="0" name="tableName" nillable="true" type="xs:string"/>
                    </xs:sequence>
                </xs:complexType>
            </xs:element>
            <xs:element name="getTableSchemaResponse">
                <xs:complexType>
                    <xs:sequence>
                        <xs:element minOccurs="0" name="return" nillable="true" type="ax230:AnalyticsSchemaBean"/>
                    </xs:sequence>
                </xs:complexType>
            </xs:element>
            <xs:element name="tableExists">
                <xs:complexType>
                    <xs:sequence>
                        <xs:element minOccurs="0" name="tableName" nillable="true" type="xs:string"/>
                    </xs:sequence>
                </xs:complexType>
            </xs:element>
            <xs:element name="tableExistsResponse">
                <xs:complexType>
                    <xs:sequence>
                        <xs:element minOccurs="0" name="return" type="xs:boolean"/>
                    </xs:sequence>
                </xs:complexType>
            </xs:element>
            <xs:element name="listTables">
                <xs:complexType>
                    <xs:sequence/>
                </xs:complexType>
            </xs:element>
            <xs:element name="listTablesResponse">
                <xs:complexType>
                    <xs:sequence>
                        <xs:element maxOccurs="unbounded" minOccurs="0" name="return" nillable="true" type="xs:string"/>
                    </xs:sequence>
                </xs:complexType>
            </xs:element>
            <xs:element name="getRecordCount">
                <xs:complexType>
                    <xs:sequence>
<<<<<<< HEAD
                        <xs:element minOccurs="0" name="requests" nillable="true" type="ax230:AnalyticsAggregateRequest"/>
=======
                        <xs:element minOccurs="0" name="tableName" nillable="true" type="xs:string"/>
                        <xs:element minOccurs="0" name="timeFrom" type="xs:long"/>
                        <xs:element minOccurs="0" name="timeTo" type="xs:long"/>
>>>>>>> 568f920c
                    </xs:sequence>
                </xs:complexType>
            </xs:element>
            <xs:element name="getRecordCountResponse">
                <xs:complexType>
                    <xs:sequence>
                        <xs:element minOccurs="0" name="return" type="xs:long"/>
                    </xs:sequence>
                </xs:complexType>
            </xs:element>
            <xs:element name="getWithKeyValues">
                <xs:complexType>
                    <xs:sequence>
                        <xs:element minOccurs="0" name="tableName" nillable="true" type="xs:string"/>
                        <xs:element minOccurs="0" name="numPartitionsHint" type="xs:int"/>
                        <xs:element maxOccurs="unbounded" minOccurs="0" name="columns" nillable="true" type="xs:string"/>
                        <xs:element maxOccurs="unbounded" minOccurs="0" name="valuesBatchBeans" nillable="true" type="ax230:ValuesBatchBean"/>
                    </xs:sequence>
                </xs:complexType>
            </xs:element>
            <xs:element name="getWithKeyValuesResponse">
                <xs:complexType>
                    <xs:sequence>
                        <xs:element maxOccurs="unbounded" minOccurs="0" name="return" nillable="true" type="ax230:RecordBean"/>
                    </xs:sequence>
                </xs:complexType>
            </xs:element>
            <xs:element name="clearIndices">
                <xs:complexType>
                    <xs:sequence>
                        <xs:element minOccurs="0" name="tableName" nillable="true" type="xs:string"/>
                    </xs:sequence>
                </xs:complexType>
            </xs:element>
            <xs:element name="getStreamDefinition">
                <xs:complexType>
                    <xs:sequence>
                        <xs:element minOccurs="0" name="name" nillable="true" type="xs:string"/>
                        <xs:element minOccurs="0" name="version" nillable="true" type="xs:string"/>
                    </xs:sequence>
                </xs:complexType>
            </xs:element>
            <xs:element name="getStreamDefinitionResponse">
                <xs:complexType>
                    <xs:sequence>
                        <xs:element minOccurs="0" name="return" nillable="true" type="ax230:StreamDefinitionBean"/>
                    </xs:sequence>
                </xs:complexType>
            </xs:element>
            <xs:element name="AnalyticsWebServiceMalformedStreamDefinitionException">
                <xs:complexType>
                    <xs:sequence>
                        <xs:element minOccurs="0" name="MalformedStreamDefinitionException" nillable="true" type="ax232:MalformedStreamDefinitionException"/>
                    </xs:sequence>
                </xs:complexType>
            </xs:element>
            <xs:element name="addStreamDefinition">
                <xs:complexType>
                    <xs:sequence>
                        <xs:element minOccurs="0" name="streamDefinitionBean" nillable="true" type="ax230:StreamDefinitionBean"/>
                    </xs:sequence>
                </xs:complexType>
            </xs:element>
            <xs:element name="addStreamDefinitionResponse">
                <xs:complexType>
                    <xs:sequence>
                        <xs:element minOccurs="0" name="return" nillable="true" type="xs:string"/>
                    </xs:sequence>
                </xs:complexType>
            </xs:element>
            <xs:element name="publishEvent">
                <xs:complexType>
                    <xs:sequence>
                        <xs:element minOccurs="0" name="eventBean" nillable="true" type="ax230:EventBean"/>
                    </xs:sequence>
                </xs:complexType>
            </xs:element>
            <xs:element name="getById">
                <xs:complexType>
                    <xs:sequence>
                        <xs:element minOccurs="0" name="tableName" nillable="true" type="xs:string"/>
                        <xs:element minOccurs="0" name="numPartitionsHint" type="xs:int"/>
                        <xs:element maxOccurs="unbounded" minOccurs="0" name="columns" nillable="true" type="xs:string"/>
                        <xs:element maxOccurs="unbounded" minOccurs="0" name="ids" nillable="true" type="xs:string"/>
                    </xs:sequence>
                </xs:complexType>
            </xs:element>
            <xs:element name="getByIdResponse">
                <xs:complexType>
                    <xs:sequence>
                        <xs:element maxOccurs="unbounded" minOccurs="0" name="return" nillable="true" type="ax230:RecordBean"/>
                    </xs:sequence>
                </xs:complexType>
            </xs:element>
            <xs:element name="search">
                <xs:complexType>
                    <xs:sequence>
                        <xs:element minOccurs="0" name="tableName" nillable="true" type="xs:string"/>
                        <xs:element minOccurs="0" name="query" nillable="true" type="xs:string"/>
                        <xs:element minOccurs="0" name="start" type="xs:int"/>
                        <xs:element minOccurs="0" name="count" type="xs:int"/>
                    </xs:sequence>
                </xs:complexType>
            </xs:element>
            <xs:element name="searchResponse">
                <xs:complexType>
                    <xs:sequence>
                        <xs:element maxOccurs="unbounded" minOccurs="0" name="return" nillable="true" type="ax230:RecordBean"/>
                    </xs:sequence>
                </xs:complexType>
            </xs:element>
        </xs:schema>
    </wsdl:types>
<<<<<<< HEAD
=======
    <wsdl:message name="isPaginationSupportedRequest">
        <wsdl:part name="parameters" element="ns:isPaginationSupported"/>
    </wsdl:message>
    <wsdl:message name="isPaginationSupportedResponse">
        <wsdl:part name="parameters" element="ns:isPaginationSupportedResponse"/>
    </wsdl:message>
    <wsdl:message name="AnalyticsWebServiceAnalyticsWebServiceException">
        <wsdl:part name="parameters" element="ns:AnalyticsWebServiceAnalyticsWebServiceException"/>
    </wsdl:message>
>>>>>>> 568f920c
    <wsdl:message name="listTablesRequest">
        <wsdl:part name="parameters" element="ns:listTables"/>
    </wsdl:message>
    <wsdl:message name="listTablesResponse">
        <wsdl:part name="parameters" element="ns:listTablesResponse"/>
    </wsdl:message>
<<<<<<< HEAD
    <wsdl:message name="AnalyticsWebServiceAnalyticsWebServiceException">
        <wsdl:part name="parameters" element="ns:AnalyticsWebServiceAnalyticsWebServiceException"/>
    </wsdl:message>
    <wsdl:message name="isPaginationSupportedRequest">
        <wsdl:part name="parameters" element="ns:isPaginationSupported"/>
    </wsdl:message>
    <wsdl:message name="isPaginationSupportedResponse">
        <wsdl:part name="parameters" element="ns:isPaginationSupportedResponse"/>
    </wsdl:message>
=======
>>>>>>> 568f920c
    <wsdl:message name="getTableSchemaRequest">
        <wsdl:part name="parameters" element="ns:getTableSchema"/>
    </wsdl:message>
    <wsdl:message name="getTableSchemaResponse">
        <wsdl:part name="parameters" element="ns:getTableSchemaResponse"/>
    </wsdl:message>
    <wsdl:message name="createTableRequest">
        <wsdl:part name="parameters" element="ns:createTable"/>
    </wsdl:message>
    <wsdl:message name="reIndexRequest">
        <wsdl:part name="parameters" element="ns:reIndex"/>
    </wsdl:message>
    <wsdl:message name="searchCountRequest">
        <wsdl:part name="parameters" element="ns:searchCount"/>
    </wsdl:message>
    <wsdl:message name="searchCountResponse">
        <wsdl:part name="parameters" element="ns:searchCountResponse"/>
    </wsdl:message>
    <wsdl:message name="waitForIndexingForTableRequest">
        <wsdl:part name="parameters" element="ns:waitForIndexingForTable"/>
    </wsdl:message>
    <wsdl:message name="tableExistsRequest">
        <wsdl:part name="parameters" element="ns:tableExists"/>
    </wsdl:message>
    <wsdl:message name="tableExistsResponse">
        <wsdl:part name="parameters" element="ns:tableExistsResponse"/>
    </wsdl:message>
    <wsdl:message name="listRecordStoreNamesRequest">
        <wsdl:part name="parameters" element="ns:listRecordStoreNames"/>
    </wsdl:message>
    <wsdl:message name="listRecordStoreNamesResponse">
        <wsdl:part name="parameters" element="ns:listRecordStoreNamesResponse"/>
    </wsdl:message>
    <wsdl:message name="searchRequest">
        <wsdl:part name="parameters" element="ns:search"/>
    </wsdl:message>
    <wsdl:message name="searchResponse">
        <wsdl:part name="parameters" element="ns:searchResponse"/>
    </wsdl:message>
    <wsdl:message name="getRecordCountRequest">
        <wsdl:part name="parameters" element="ns:getRecordCount"/>
    </wsdl:message>
    <wsdl:message name="getRecordCountResponse">
        <wsdl:part name="parameters" element="ns:getRecordCountResponse"/>
    </wsdl:message>
    <wsdl:message name="getRecordStoreNameByTableRequest">
        <wsdl:part name="parameters" element="ns:getRecordStoreNameByTable"/>
    </wsdl:message>
    <wsdl:message name="getRecordStoreNameByTableResponse">
        <wsdl:part name="parameters" element="ns:getRecordStoreNameByTableResponse"/>
    </wsdl:message>
    <wsdl:message name="getWithKeyValuesRequest">
        <wsdl:part name="parameters" element="ns:getWithKeyValues"/>
    </wsdl:message>
    <wsdl:message name="getWithKeyValuesResponse">
        <wsdl:part name="parameters" element="ns:getWithKeyValuesResponse"/>
    </wsdl:message>
    <wsdl:message name="drillDownSearchCountRequest">
        <wsdl:part name="parameters" element="ns:drillDownSearchCount"/>
    </wsdl:message>
    <wsdl:message name="drillDownSearchCountResponse">
        <wsdl:part name="parameters" element="ns:drillDownSearchCountResponse"/>
    </wsdl:message>
    <wsdl:message name="getStreamDefinitionRequest">
        <wsdl:part name="parameters" element="ns:getStreamDefinition"/>
    </wsdl:message>
    <wsdl:message name="getStreamDefinitionResponse">
        <wsdl:part name="parameters" element="ns:getStreamDefinitionResponse"/>
    </wsdl:message>
    <wsdl:message name="addStreamDefinitionRequest">
        <wsdl:part name="parameters" element="ns:addStreamDefinition"/>
    </wsdl:message>
    <wsdl:message name="addStreamDefinitionResponse">
        <wsdl:part name="parameters" element="ns:addStreamDefinitionResponse"/>
    </wsdl:message>
    <wsdl:message name="AnalyticsWebServiceMalformedStreamDefinitionException">
        <wsdl:part name="parameters" element="ns:AnalyticsWebServiceMalformedStreamDefinitionException"/>
    </wsdl:message>
    <wsdl:message name="searchWithAggregatesRequest">
        <wsdl:part name="parameters" element="ns:searchWithAggregates"/>
    </wsdl:message>
    <wsdl:message name="searchWithAggregatesResponse">
        <wsdl:part name="parameters" element="ns:searchWithAggregatesResponse"/>
    </wsdl:message>
    <wsdl:message name="waitForIndexingRequest">
        <wsdl:part name="parameters" element="ns:waitForIndexing"/>
    </wsdl:message>
    <wsdl:message name="getByRangeRequest">
        <wsdl:part name="parameters" element="ns:getByRange"/>
    </wsdl:message>
    <wsdl:message name="getByRangeResponse">
        <wsdl:part name="parameters" element="ns:getByRangeResponse"/>
<<<<<<< HEAD
=======
    </wsdl:message>
    <wsdl:message name="searchMultiTablesWithAggregatesRequest">
        <wsdl:part name="parameters" element="ns:searchMultiTablesWithAggregates"/>
    </wsdl:message>
    <wsdl:message name="searchMultiTablesWithAggregatesResponse">
        <wsdl:part name="parameters" element="ns:searchMultiTablesWithAggregatesResponse"/>
>>>>>>> 568f920c
    </wsdl:message>
    <wsdl:message name="isRecordCountSupportedRequest">
        <wsdl:part name="parameters" element="ns:isRecordCountSupported"/>
    </wsdl:message>
    <wsdl:message name="isRecordCountSupportedResponse">
        <wsdl:part name="parameters" element="ns:isRecordCountSupportedResponse"/>
    </wsdl:message>
<<<<<<< HEAD
    <wsdl:message name="drillDownSearchRequest">
        <wsdl:part name="parameters" element="ns:drillDownSearch"/>
    </wsdl:message>
    <wsdl:message name="drillDownSearchResponse">
        <wsdl:part name="parameters" element="ns:drillDownSearchResponse"/>
    </wsdl:message>
=======
    <wsdl:message name="searchWithSortingRequest">
        <wsdl:part name="parameters" element="ns:searchWithSorting"/>
    </wsdl:message>
    <wsdl:message name="searchWithSortingResponse">
        <wsdl:part name="parameters" element="ns:searchWithSortingResponse"/>
    </wsdl:message>
    <wsdl:message name="drillDownSearchRequest">
        <wsdl:part name="parameters" element="ns:drillDownSearch"/>
    </wsdl:message>
    <wsdl:message name="drillDownSearchResponse">
        <wsdl:part name="parameters" element="ns:drillDownSearchResponse"/>
    </wsdl:message>
>>>>>>> 568f920c
    <wsdl:message name="drillDownCategoriesRequest">
        <wsdl:part name="parameters" element="ns:drillDownCategories"/>
    </wsdl:message>
    <wsdl:message name="drillDownCategoriesResponse">
        <wsdl:part name="parameters" element="ns:drillDownCategoriesResponse"/>
    </wsdl:message>
    <wsdl:message name="setTableSchemaRequest">
        <wsdl:part name="parameters" element="ns:setTableSchema"/>
    </wsdl:message>
    <wsdl:message name="clearIndicesRequest">
        <wsdl:part name="parameters" element="ns:clearIndices"/>
    </wsdl:message>
    <wsdl:message name="getByIdRequest">
        <wsdl:part name="parameters" element="ns:getById"/>
    </wsdl:message>
    <wsdl:message name="getByIdResponse">
        <wsdl:part name="parameters" element="ns:getByIdResponse"/>
    </wsdl:message>
    <wsdl:message name="publishEventRequest">
        <wsdl:part name="parameters" element="ns:publishEvent"/>
    </wsdl:message>
    <wsdl:message name="deleteByIdsRequest">
        <wsdl:part name="parameters" element="ns:deleteByIds"/>
    </wsdl:message>
    <wsdl:portType name="AnalyticsWebServicePortType">
<<<<<<< HEAD
=======
        <wsdl:operation name="isPaginationSupported">
            <wsdl:input message="ns:isPaginationSupportedRequest" wsaw:Action="urn:isPaginationSupported"/>
            <wsdl:output message="ns:isPaginationSupportedResponse" wsaw:Action="urn:isPaginationSupportedResponse"/>
            <wsdl:fault message="ns:AnalyticsWebServiceAnalyticsWebServiceException" name="AnalyticsWebServiceAnalyticsWebServiceException" wsaw:Action="urn:isPaginationSupportedAnalyticsWebServiceAnalyticsWebServiceException"/>
        </wsdl:operation>
>>>>>>> 568f920c
        <wsdl:operation name="listTables">
            <wsdl:input message="ns:listTablesRequest" wsaw:Action="urn:listTables"/>
            <wsdl:output message="ns:listTablesResponse" wsaw:Action="urn:listTablesResponse"/>
            <wsdl:fault message="ns:AnalyticsWebServiceAnalyticsWebServiceException" name="AnalyticsWebServiceAnalyticsWebServiceException" wsaw:Action="urn:listTablesAnalyticsWebServiceAnalyticsWebServiceException"/>
        </wsdl:operation>
<<<<<<< HEAD
        <wsdl:operation name="isPaginationSupported">
            <wsdl:input message="ns:isPaginationSupportedRequest" wsaw:Action="urn:isPaginationSupported"/>
            <wsdl:output message="ns:isPaginationSupportedResponse" wsaw:Action="urn:isPaginationSupportedResponse"/>
            <wsdl:fault message="ns:AnalyticsWebServiceAnalyticsWebServiceException" name="AnalyticsWebServiceAnalyticsWebServiceException" wsaw:Action="urn:isPaginationSupportedAnalyticsWebServiceAnalyticsWebServiceException"/>
        </wsdl:operation>
=======
>>>>>>> 568f920c
        <wsdl:operation name="getTableSchema">
            <wsdl:input message="ns:getTableSchemaRequest" wsaw:Action="urn:getTableSchema"/>
            <wsdl:output message="ns:getTableSchemaResponse" wsaw:Action="urn:getTableSchemaResponse"/>
            <wsdl:fault message="ns:AnalyticsWebServiceAnalyticsWebServiceException" name="AnalyticsWebServiceAnalyticsWebServiceException" wsaw:Action="urn:getTableSchemaAnalyticsWebServiceAnalyticsWebServiceException"/>
        </wsdl:operation>
        <wsdl:operation name="createTable">
            <wsdl:input message="ns:createTableRequest" wsaw:Action="urn:createTable"/>
            <wsdl:fault message="ns:AnalyticsWebServiceAnalyticsWebServiceException" name="AnalyticsWebServiceAnalyticsWebServiceException" wsaw:Action="urn:createTableAnalyticsWebServiceAnalyticsWebServiceException"/>
        </wsdl:operation>
        <wsdl:operation name="reIndex">
            <wsdl:input message="ns:reIndexRequest" wsaw:Action="urn:reIndex"/>
            <wsdl:fault message="ns:AnalyticsWebServiceAnalyticsWebServiceException" name="AnalyticsWebServiceAnalyticsWebServiceException" wsaw:Action="urn:reIndexAnalyticsWebServiceAnalyticsWebServiceException"/>
        </wsdl:operation>
        <wsdl:operation name="searchCount">
            <wsdl:input message="ns:searchCountRequest" wsaw:Action="urn:searchCount"/>
            <wsdl:output message="ns:searchCountResponse" wsaw:Action="urn:searchCountResponse"/>
            <wsdl:fault message="ns:AnalyticsWebServiceAnalyticsWebServiceException" name="AnalyticsWebServiceAnalyticsWebServiceException" wsaw:Action="urn:searchCountAnalyticsWebServiceAnalyticsWebServiceException"/>
        </wsdl:operation>
        <wsdl:operation name="waitForIndexingForTable">
            <wsdl:input message="ns:waitForIndexingForTableRequest" wsaw:Action="urn:waitForIndexingForTable"/>
            <wsdl:fault message="ns:AnalyticsWebServiceAnalyticsWebServiceException" name="AnalyticsWebServiceAnalyticsWebServiceException" wsaw:Action="urn:waitForIndexingForTableAnalyticsWebServiceAnalyticsWebServiceException"/>
        </wsdl:operation>
        <wsdl:operation name="tableExists">
            <wsdl:input message="ns:tableExistsRequest" wsaw:Action="urn:tableExists"/>
            <wsdl:output message="ns:tableExistsResponse" wsaw:Action="urn:tableExistsResponse"/>
            <wsdl:fault message="ns:AnalyticsWebServiceAnalyticsWebServiceException" name="AnalyticsWebServiceAnalyticsWebServiceException" wsaw:Action="urn:tableExistsAnalyticsWebServiceAnalyticsWebServiceException"/>
        </wsdl:operation>
        <wsdl:operation name="listRecordStoreNames">
            <wsdl:input message="ns:listRecordStoreNamesRequest" wsaw:Action="urn:listRecordStoreNames"/>
            <wsdl:output message="ns:listRecordStoreNamesResponse" wsaw:Action="urn:listRecordStoreNamesResponse"/>
            <wsdl:fault message="ns:AnalyticsWebServiceAnalyticsWebServiceException" name="AnalyticsWebServiceAnalyticsWebServiceException" wsaw:Action="urn:listRecordStoreNamesAnalyticsWebServiceAnalyticsWebServiceException"/>
        </wsdl:operation>
        <wsdl:operation name="search">
            <wsdl:input message="ns:searchRequest" wsaw:Action="urn:search"/>
            <wsdl:output message="ns:searchResponse" wsaw:Action="urn:searchResponse"/>
            <wsdl:fault message="ns:AnalyticsWebServiceAnalyticsWebServiceException" name="AnalyticsWebServiceAnalyticsWebServiceException" wsaw:Action="urn:searchAnalyticsWebServiceAnalyticsWebServiceException"/>
        </wsdl:operation>
        <wsdl:operation name="getRecordCount">
            <wsdl:input message="ns:getRecordCountRequest" wsaw:Action="urn:getRecordCount"/>
            <wsdl:output message="ns:getRecordCountResponse" wsaw:Action="urn:getRecordCountResponse"/>
            <wsdl:fault message="ns:AnalyticsWebServiceAnalyticsWebServiceException" name="AnalyticsWebServiceAnalyticsWebServiceException" wsaw:Action="urn:getRecordCountAnalyticsWebServiceAnalyticsWebServiceException"/>
        </wsdl:operation>
        <wsdl:operation name="getRecordStoreNameByTable">
            <wsdl:input message="ns:getRecordStoreNameByTableRequest" wsaw:Action="urn:getRecordStoreNameByTable"/>
            <wsdl:output message="ns:getRecordStoreNameByTableResponse" wsaw:Action="urn:getRecordStoreNameByTableResponse"/>
            <wsdl:fault message="ns:AnalyticsWebServiceAnalyticsWebServiceException" name="AnalyticsWebServiceAnalyticsWebServiceException" wsaw:Action="urn:getRecordStoreNameByTableAnalyticsWebServiceAnalyticsWebServiceException"/>
        </wsdl:operation>
        <wsdl:operation name="getWithKeyValues">
            <wsdl:input message="ns:getWithKeyValuesRequest" wsaw:Action="urn:getWithKeyValues"/>
            <wsdl:output message="ns:getWithKeyValuesResponse" wsaw:Action="urn:getWithKeyValuesResponse"/>
            <wsdl:fault message="ns:AnalyticsWebServiceAnalyticsWebServiceException" name="AnalyticsWebServiceAnalyticsWebServiceException" wsaw:Action="urn:getWithKeyValuesAnalyticsWebServiceAnalyticsWebServiceException"/>
        </wsdl:operation>
        <wsdl:operation name="drillDownSearchCount">
            <wsdl:input message="ns:drillDownSearchCountRequest" wsaw:Action="urn:drillDownSearchCount"/>
            <wsdl:output message="ns:drillDownSearchCountResponse" wsaw:Action="urn:drillDownSearchCountResponse"/>
            <wsdl:fault message="ns:AnalyticsWebServiceAnalyticsWebServiceException" name="AnalyticsWebServiceAnalyticsWebServiceException" wsaw:Action="urn:drillDownSearchCountAnalyticsWebServiceAnalyticsWebServiceException"/>
        </wsdl:operation>
        <wsdl:operation name="getStreamDefinition">
            <wsdl:input message="ns:getStreamDefinitionRequest" wsaw:Action="urn:getStreamDefinition"/>
            <wsdl:output message="ns:getStreamDefinitionResponse" wsaw:Action="urn:getStreamDefinitionResponse"/>
            <wsdl:fault message="ns:AnalyticsWebServiceAnalyticsWebServiceException" name="AnalyticsWebServiceAnalyticsWebServiceException" wsaw:Action="urn:getStreamDefinitionAnalyticsWebServiceAnalyticsWebServiceException"/>
        </wsdl:operation>
        <wsdl:operation name="addStreamDefinition">
            <wsdl:input message="ns:addStreamDefinitionRequest" wsaw:Action="urn:addStreamDefinition"/>
            <wsdl:output message="ns:addStreamDefinitionResponse" wsaw:Action="urn:addStreamDefinitionResponse"/>
            <wsdl:fault message="ns:AnalyticsWebServiceAnalyticsWebServiceException" name="AnalyticsWebServiceAnalyticsWebServiceException" wsaw:Action="urn:addStreamDefinitionAnalyticsWebServiceAnalyticsWebServiceException"/>
            <wsdl:fault message="ns:AnalyticsWebServiceMalformedStreamDefinitionException" name="AnalyticsWebServiceMalformedStreamDefinitionException" wsaw:Action="urn:addStreamDefinitionAnalyticsWebServiceMalformedStreamDefinitionException"/>
        </wsdl:operation>
        <wsdl:operation name="searchWithAggregates">
            <wsdl:input message="ns:searchWithAggregatesRequest" wsaw:Action="urn:searchWithAggregates"/>
            <wsdl:output message="ns:searchWithAggregatesResponse" wsaw:Action="urn:searchWithAggregatesResponse"/>
            <wsdl:fault message="ns:AnalyticsWebServiceAnalyticsWebServiceException" name="AnalyticsWebServiceAnalyticsWebServiceException" wsaw:Action="urn:searchWithAggregatesAnalyticsWebServiceAnalyticsWebServiceException"/>
        </wsdl:operation>
        <wsdl:operation name="waitForIndexing">
            <wsdl:input message="ns:waitForIndexingRequest" wsaw:Action="urn:waitForIndexing"/>
            <wsdl:fault message="ns:AnalyticsWebServiceAnalyticsWebServiceException" name="AnalyticsWebServiceAnalyticsWebServiceException" wsaw:Action="urn:waitForIndexingAnalyticsWebServiceAnalyticsWebServiceException"/>
        </wsdl:operation>
        <wsdl:operation name="getByRange">
            <wsdl:input message="ns:getByRangeRequest" wsaw:Action="urn:getByRange"/>
            <wsdl:output message="ns:getByRangeResponse" wsaw:Action="urn:getByRangeResponse"/>
            <wsdl:fault message="ns:AnalyticsWebServiceAnalyticsWebServiceException" name="AnalyticsWebServiceAnalyticsWebServiceException" wsaw:Action="urn:getByRangeAnalyticsWebServiceAnalyticsWebServiceException"/>
<<<<<<< HEAD
=======
        </wsdl:operation>
        <wsdl:operation name="searchMultiTablesWithAggregates">
            <wsdl:input message="ns:searchMultiTablesWithAggregatesRequest" wsaw:Action="urn:searchMultiTablesWithAggregates"/>
            <wsdl:output message="ns:searchMultiTablesWithAggregatesResponse" wsaw:Action="urn:searchMultiTablesWithAggregatesResponse"/>
            <wsdl:fault message="ns:AnalyticsWebServiceAnalyticsWebServiceException" name="AnalyticsWebServiceAnalyticsWebServiceException" wsaw:Action="urn:searchMultiTablesWithAggregatesAnalyticsWebServiceAnalyticsWebServiceException"/>
>>>>>>> 568f920c
        </wsdl:operation>
        <wsdl:operation name="isRecordCountSupported">
            <wsdl:input message="ns:isRecordCountSupportedRequest" wsaw:Action="urn:isRecordCountSupported"/>
            <wsdl:output message="ns:isRecordCountSupportedResponse" wsaw:Action="urn:isRecordCountSupportedResponse"/>
            <wsdl:fault message="ns:AnalyticsWebServiceAnalyticsWebServiceException" name="AnalyticsWebServiceAnalyticsWebServiceException" wsaw:Action="urn:isRecordCountSupportedAnalyticsWebServiceAnalyticsWebServiceException"/>
        </wsdl:operation>
<<<<<<< HEAD
        <wsdl:operation name="drillDownSearch">
            <wsdl:input message="ns:drillDownSearchRequest" wsaw:Action="urn:drillDownSearch"/>
            <wsdl:output message="ns:drillDownSearchResponse" wsaw:Action="urn:drillDownSearchResponse"/>
            <wsdl:fault message="ns:AnalyticsWebServiceAnalyticsWebServiceException" name="AnalyticsWebServiceAnalyticsWebServiceException" wsaw:Action="urn:drillDownSearchAnalyticsWebServiceAnalyticsWebServiceException"/>
        </wsdl:operation>
=======
        <wsdl:operation name="searchWithSorting">
            <wsdl:input message="ns:searchWithSortingRequest" wsaw:Action="urn:searchWithSorting"/>
            <wsdl:output message="ns:searchWithSortingResponse" wsaw:Action="urn:searchWithSortingResponse"/>
            <wsdl:fault message="ns:AnalyticsWebServiceAnalyticsWebServiceException" name="AnalyticsWebServiceAnalyticsWebServiceException" wsaw:Action="urn:searchWithSortingAnalyticsWebServiceAnalyticsWebServiceException"/>
        </wsdl:operation>
        <wsdl:operation name="drillDownSearch">
            <wsdl:input message="ns:drillDownSearchRequest" wsaw:Action="urn:drillDownSearch"/>
            <wsdl:output message="ns:drillDownSearchResponse" wsaw:Action="urn:drillDownSearchResponse"/>
            <wsdl:fault message="ns:AnalyticsWebServiceAnalyticsWebServiceException" name="AnalyticsWebServiceAnalyticsWebServiceException" wsaw:Action="urn:drillDownSearchAnalyticsWebServiceAnalyticsWebServiceException"/>
        </wsdl:operation>
>>>>>>> 568f920c
        <wsdl:operation name="drillDownCategories">
            <wsdl:input message="ns:drillDownCategoriesRequest" wsaw:Action="urn:drillDownCategories"/>
            <wsdl:output message="ns:drillDownCategoriesResponse" wsaw:Action="urn:drillDownCategoriesResponse"/>
            <wsdl:fault message="ns:AnalyticsWebServiceAnalyticsWebServiceException" name="AnalyticsWebServiceAnalyticsWebServiceException" wsaw:Action="urn:drillDownCategoriesAnalyticsWebServiceAnalyticsWebServiceException"/>
        </wsdl:operation>
        <wsdl:operation name="setTableSchema">
            <wsdl:input message="ns:setTableSchemaRequest" wsaw:Action="urn:setTableSchema"/>
            <wsdl:fault message="ns:AnalyticsWebServiceAnalyticsWebServiceException" name="AnalyticsWebServiceAnalyticsWebServiceException" wsaw:Action="urn:setTableSchemaAnalyticsWebServiceAnalyticsWebServiceException"/>
        </wsdl:operation>
        <wsdl:operation name="clearIndices">
            <wsdl:input message="ns:clearIndicesRequest" wsaw:Action="urn:clearIndices"/>
            <wsdl:fault message="ns:AnalyticsWebServiceAnalyticsWebServiceException" name="AnalyticsWebServiceAnalyticsWebServiceException" wsaw:Action="urn:clearIndicesAnalyticsWebServiceAnalyticsWebServiceException"/>
        </wsdl:operation>
        <wsdl:operation name="getById">
            <wsdl:input message="ns:getByIdRequest" wsaw:Action="urn:getById"/>
            <wsdl:output message="ns:getByIdResponse" wsaw:Action="urn:getByIdResponse"/>
            <wsdl:fault message="ns:AnalyticsWebServiceAnalyticsWebServiceException" name="AnalyticsWebServiceAnalyticsWebServiceException" wsaw:Action="urn:getByIdAnalyticsWebServiceAnalyticsWebServiceException"/>
        </wsdl:operation>
        <wsdl:operation name="publishEvent">
            <wsdl:input message="ns:publishEventRequest" wsaw:Action="urn:publishEvent"/>
            <wsdl:fault message="ns:AnalyticsWebServiceAnalyticsWebServiceException" name="AnalyticsWebServiceAnalyticsWebServiceException" wsaw:Action="urn:publishEventAnalyticsWebServiceAnalyticsWebServiceException"/>
        </wsdl:operation>
        <wsdl:operation name="deleteByIds">
            <wsdl:input message="ns:deleteByIdsRequest" wsaw:Action="urn:deleteByIds"/>
            <wsdl:fault message="ns:AnalyticsWebServiceAnalyticsWebServiceException" name="AnalyticsWebServiceAnalyticsWebServiceException" wsaw:Action="urn:deleteByIdsAnalyticsWebServiceAnalyticsWebServiceException"/>
        </wsdl:operation>
    </wsdl:portType>
    <wsdl:binding name="AnalyticsWebServiceSoap11Binding" type="ns:AnalyticsWebServicePortType">
        <soap:binding transport="http://schemas.xmlsoap.org/soap/http" style="document"/>
<<<<<<< HEAD
        <wsdl:operation name="listTables">
            <soap:operation soapAction="urn:listTables" style="document"/>
=======
        <wsdl:operation name="isPaginationSupported">
            <soap:operation soapAction="urn:isPaginationSupported" style="document"/>
>>>>>>> 568f920c
            <wsdl:input>
                <soap:body use="literal"/>
            </wsdl:input>
            <wsdl:output>
                <soap:body use="literal"/>
            </wsdl:output>
            <wsdl:fault name="AnalyticsWebServiceAnalyticsWebServiceException">
                <soap:fault use="literal" name="AnalyticsWebServiceAnalyticsWebServiceException"/>
            </wsdl:fault>
        </wsdl:operation>
<<<<<<< HEAD
        <wsdl:operation name="isPaginationSupported">
            <soap:operation soapAction="urn:isPaginationSupported" style="document"/>
=======
        <wsdl:operation name="listTables">
            <soap:operation soapAction="urn:listTables" style="document"/>
>>>>>>> 568f920c
            <wsdl:input>
                <soap:body use="literal"/>
            </wsdl:input>
            <wsdl:output>
                <soap:body use="literal"/>
            </wsdl:output>
            <wsdl:fault name="AnalyticsWebServiceAnalyticsWebServiceException">
                <soap:fault use="literal" name="AnalyticsWebServiceAnalyticsWebServiceException"/>
            </wsdl:fault>
        </wsdl:operation>
        <wsdl:operation name="getTableSchema">
            <soap:operation soapAction="urn:getTableSchema" style="document"/>
            <wsdl:input>
                <soap:body use="literal"/>
            </wsdl:input>
            <wsdl:output>
                <soap:body use="literal"/>
            </wsdl:output>
            <wsdl:fault name="AnalyticsWebServiceAnalyticsWebServiceException">
                <soap:fault use="literal" name="AnalyticsWebServiceAnalyticsWebServiceException"/>
            </wsdl:fault>
        </wsdl:operation>
        <wsdl:operation name="createTable">
            <soap:operation soapAction="urn:createTable" style="document"/>
            <wsdl:input>
                <soap:body use="literal"/>
            </wsdl:input>
            <wsdl:fault name="AnalyticsWebServiceAnalyticsWebServiceException">
                <soap:fault use="literal" name="AnalyticsWebServiceAnalyticsWebServiceException"/>
            </wsdl:fault>
        </wsdl:operation>
        <wsdl:operation name="reIndex">
            <soap:operation soapAction="urn:reIndex" style="document"/>
            <wsdl:input>
                <soap:body use="literal"/>
            </wsdl:input>
            <wsdl:fault name="AnalyticsWebServiceAnalyticsWebServiceException">
                <soap:fault use="literal" name="AnalyticsWebServiceAnalyticsWebServiceException"/>
            </wsdl:fault>
        </wsdl:operation>
        <wsdl:operation name="searchCount">
            <soap:operation soapAction="urn:searchCount" style="document"/>
            <wsdl:input>
                <soap:body use="literal"/>
            </wsdl:input>
            <wsdl:output>
                <soap:body use="literal"/>
            </wsdl:output>
            <wsdl:fault name="AnalyticsWebServiceAnalyticsWebServiceException">
                <soap:fault use="literal" name="AnalyticsWebServiceAnalyticsWebServiceException"/>
            </wsdl:fault>
        </wsdl:operation>
        <wsdl:operation name="waitForIndexingForTable">
            <soap:operation soapAction="urn:waitForIndexingForTable" style="document"/>
            <wsdl:input>
                <soap:body use="literal"/>
            </wsdl:input>
            <wsdl:fault name="AnalyticsWebServiceAnalyticsWebServiceException">
                <soap:fault use="literal" name="AnalyticsWebServiceAnalyticsWebServiceException"/>
            </wsdl:fault>
        </wsdl:operation>
        <wsdl:operation name="tableExists">
            <soap:operation soapAction="urn:tableExists" style="document"/>
            <wsdl:input>
                <soap:body use="literal"/>
            </wsdl:input>
            <wsdl:output>
                <soap:body use="literal"/>
            </wsdl:output>
            <wsdl:fault name="AnalyticsWebServiceAnalyticsWebServiceException">
                <soap:fault use="literal" name="AnalyticsWebServiceAnalyticsWebServiceException"/>
            </wsdl:fault>
        </wsdl:operation>
        <wsdl:operation name="listRecordStoreNames">
            <soap:operation soapAction="urn:listRecordStoreNames" style="document"/>
            <wsdl:input>
                <soap:body use="literal"/>
            </wsdl:input>
            <wsdl:output>
                <soap:body use="literal"/>
            </wsdl:output>
            <wsdl:fault name="AnalyticsWebServiceAnalyticsWebServiceException">
                <soap:fault use="literal" name="AnalyticsWebServiceAnalyticsWebServiceException"/>
            </wsdl:fault>
        </wsdl:operation>
        <wsdl:operation name="search">
            <soap:operation soapAction="urn:search" style="document"/>
            <wsdl:input>
                <soap:body use="literal"/>
            </wsdl:input>
            <wsdl:output>
                <soap:body use="literal"/>
            </wsdl:output>
            <wsdl:fault name="AnalyticsWebServiceAnalyticsWebServiceException">
                <soap:fault use="literal" name="AnalyticsWebServiceAnalyticsWebServiceException"/>
            </wsdl:fault>
        </wsdl:operation>
        <wsdl:operation name="getRecordCount">
            <soap:operation soapAction="urn:getRecordCount" style="document"/>
            <wsdl:input>
                <soap:body use="literal"/>
            </wsdl:input>
            <wsdl:output>
                <soap:body use="literal"/>
            </wsdl:output>
            <wsdl:fault name="AnalyticsWebServiceAnalyticsWebServiceException">
                <soap:fault use="literal" name="AnalyticsWebServiceAnalyticsWebServiceException"/>
            </wsdl:fault>
        </wsdl:operation>
        <wsdl:operation name="getRecordStoreNameByTable">
            <soap:operation soapAction="urn:getRecordStoreNameByTable" style="document"/>
            <wsdl:input>
                <soap:body use="literal"/>
            </wsdl:input>
            <wsdl:output>
                <soap:body use="literal"/>
            </wsdl:output>
            <wsdl:fault name="AnalyticsWebServiceAnalyticsWebServiceException">
                <soap:fault use="literal" name="AnalyticsWebServiceAnalyticsWebServiceException"/>
            </wsdl:fault>
        </wsdl:operation>
        <wsdl:operation name="getWithKeyValues">
            <soap:operation soapAction="urn:getWithKeyValues" style="document"/>
            <wsdl:input>
                <soap:body use="literal"/>
            </wsdl:input>
            <wsdl:output>
                <soap:body use="literal"/>
            </wsdl:output>
            <wsdl:fault name="AnalyticsWebServiceAnalyticsWebServiceException">
                <soap:fault use="literal" name="AnalyticsWebServiceAnalyticsWebServiceException"/>
            </wsdl:fault>
        </wsdl:operation>
        <wsdl:operation name="drillDownSearchCount">
            <soap:operation soapAction="urn:drillDownSearchCount" style="document"/>
            <wsdl:input>
                <soap:body use="literal"/>
            </wsdl:input>
            <wsdl:output>
                <soap:body use="literal"/>
            </wsdl:output>
            <wsdl:fault name="AnalyticsWebServiceAnalyticsWebServiceException">
                <soap:fault use="literal" name="AnalyticsWebServiceAnalyticsWebServiceException"/>
            </wsdl:fault>
        </wsdl:operation>
        <wsdl:operation name="getStreamDefinition">
            <soap:operation soapAction="urn:getStreamDefinition" style="document"/>
            <wsdl:input>
                <soap:body use="literal"/>
            </wsdl:input>
            <wsdl:output>
                <soap:body use="literal"/>
            </wsdl:output>
            <wsdl:fault name="AnalyticsWebServiceAnalyticsWebServiceException">
                <soap:fault use="literal" name="AnalyticsWebServiceAnalyticsWebServiceException"/>
            </wsdl:fault>
        </wsdl:operation>
        <wsdl:operation name="addStreamDefinition">
            <soap:operation soapAction="urn:addStreamDefinition" style="document"/>
            <wsdl:input>
                <soap:body use="literal"/>
            </wsdl:input>
            <wsdl:output>
                <soap:body use="literal"/>
            </wsdl:output>
            <wsdl:fault name="AnalyticsWebServiceAnalyticsWebServiceException">
                <soap:fault use="literal" name="AnalyticsWebServiceAnalyticsWebServiceException"/>
            </wsdl:fault>
            <wsdl:fault name="AnalyticsWebServiceMalformedStreamDefinitionException">
                <soap:fault use="literal" name="AnalyticsWebServiceMalformedStreamDefinitionException"/>
            </wsdl:fault>
        </wsdl:operation>
        <wsdl:operation name="searchWithAggregates">
            <soap:operation soapAction="urn:searchWithAggregates" style="document"/>
            <wsdl:input>
                <soap:body use="literal"/>
            </wsdl:input>
            <wsdl:output>
                <soap:body use="literal"/>
            </wsdl:output>
            <wsdl:fault name="AnalyticsWebServiceAnalyticsWebServiceException">
                <soap:fault use="literal" name="AnalyticsWebServiceAnalyticsWebServiceException"/>
            </wsdl:fault>
        </wsdl:operation>
        <wsdl:operation name="waitForIndexing">
            <soap:operation soapAction="urn:waitForIndexing" style="document"/>
            <wsdl:input>
                <soap:body use="literal"/>
            </wsdl:input>
            <wsdl:fault name="AnalyticsWebServiceAnalyticsWebServiceException">
                <soap:fault use="literal" name="AnalyticsWebServiceAnalyticsWebServiceException"/>
            </wsdl:fault>
        </wsdl:operation>
        <wsdl:operation name="getByRange">
            <soap:operation soapAction="urn:getByRange" style="document"/>
            <wsdl:input>
                <soap:body use="literal"/>
            </wsdl:input>
            <wsdl:output>
                <soap:body use="literal"/>
            </wsdl:output>
            <wsdl:fault name="AnalyticsWebServiceAnalyticsWebServiceException">
                <soap:fault use="literal" name="AnalyticsWebServiceAnalyticsWebServiceException"/>
            </wsdl:fault>
        </wsdl:operation>
<<<<<<< HEAD
        <wsdl:operation name="isRecordCountSupported">
            <soap:operation soapAction="urn:isRecordCountSupported" style="document"/>
=======
        <wsdl:operation name="searchMultiTablesWithAggregates">
            <soap:operation soapAction="urn:searchMultiTablesWithAggregates" style="document"/>
>>>>>>> 568f920c
            <wsdl:input>
                <soap:body use="literal"/>
            </wsdl:input>
            <wsdl:output>
                <soap:body use="literal"/>
            </wsdl:output>
            <wsdl:fault name="AnalyticsWebServiceAnalyticsWebServiceException">
                <soap:fault use="literal" name="AnalyticsWebServiceAnalyticsWebServiceException"/>
            </wsdl:fault>
        </wsdl:operation>
<<<<<<< HEAD
        <wsdl:operation name="drillDownSearch">
            <soap:operation soapAction="urn:drillDownSearch" style="document"/>
=======
        <wsdl:operation name="isRecordCountSupported">
            <soap:operation soapAction="urn:isRecordCountSupported" style="document"/>
>>>>>>> 568f920c
            <wsdl:input>
                <soap:body use="literal"/>
            </wsdl:input>
            <wsdl:output>
                <soap:body use="literal"/>
            </wsdl:output>
            <wsdl:fault name="AnalyticsWebServiceAnalyticsWebServiceException">
                <soap:fault use="literal" name="AnalyticsWebServiceAnalyticsWebServiceException"/>
            </wsdl:fault>
        </wsdl:operation>
<<<<<<< HEAD
        <wsdl:operation name="drillDownCategories">
            <soap:operation soapAction="urn:drillDownCategories" style="document"/>
=======
        <wsdl:operation name="searchWithSorting">
            <soap:operation soapAction="urn:searchWithSorting" style="document"/>
>>>>>>> 568f920c
            <wsdl:input>
                <soap:body use="literal"/>
            </wsdl:input>
            <wsdl:output>
                <soap:body use="literal"/>
            </wsdl:output>
            <wsdl:fault name="AnalyticsWebServiceAnalyticsWebServiceException">
                <soap:fault use="literal" name="AnalyticsWebServiceAnalyticsWebServiceException"/>
            </wsdl:fault>
        </wsdl:operation>
<<<<<<< HEAD
        <wsdl:operation name="setTableSchema">
            <soap:operation soapAction="urn:setTableSchema" style="document"/>
=======
        <wsdl:operation name="drillDownSearch">
            <soap:operation soapAction="urn:drillDownSearch" style="document"/>
>>>>>>> 568f920c
            <wsdl:input>
                <soap:body use="literal"/>
            </wsdl:input>
            <wsdl:output>
                <soap:body use="literal"/>
            </wsdl:output>
            <wsdl:fault name="AnalyticsWebServiceAnalyticsWebServiceException">
                <soap:fault use="literal" name="AnalyticsWebServiceAnalyticsWebServiceException"/>
            </wsdl:fault>
        </wsdl:operation>
<<<<<<< HEAD
        <wsdl:operation name="clearIndices">
            <soap:operation soapAction="urn:clearIndices" style="document"/>
=======
        <wsdl:operation name="drillDownCategories">
            <soap:operation soapAction="urn:drillDownCategories" style="document"/>
>>>>>>> 568f920c
            <wsdl:input>
                <soap:body use="literal"/>
            </wsdl:input>
            <wsdl:fault name="AnalyticsWebServiceAnalyticsWebServiceException">
                <soap:fault use="literal" name="AnalyticsWebServiceAnalyticsWebServiceException"/>
            </wsdl:fault>
        </wsdl:operation>
<<<<<<< HEAD
        <wsdl:operation name="getById">
            <soap:operation soapAction="urn:getById" style="document"/>
=======
        <wsdl:operation name="setTableSchema">
            <soap:operation soapAction="urn:setTableSchema" style="document"/>
>>>>>>> 568f920c
            <wsdl:input>
                <soap:body use="literal"/>
            </wsdl:input>
            <wsdl:fault name="AnalyticsWebServiceAnalyticsWebServiceException">
                <soap:fault use="literal" name="AnalyticsWebServiceAnalyticsWebServiceException"/>
            </wsdl:fault>
        </wsdl:operation>
<<<<<<< HEAD
        <wsdl:operation name="publishEvent">
            <soap:operation soapAction="urn:publishEvent" style="document"/>
=======
        <wsdl:operation name="clearIndices">
            <soap:operation soapAction="urn:clearIndices" style="document"/>
>>>>>>> 568f920c
            <wsdl:input>
                <soap:body use="literal"/>
            </wsdl:input>
            <wsdl:fault name="AnalyticsWebServiceAnalyticsWebServiceException">
                <soap:fault use="literal" name="AnalyticsWebServiceAnalyticsWebServiceException"/>
            </wsdl:fault>
        </wsdl:operation>
<<<<<<< HEAD
        <wsdl:operation name="deleteByIds">
            <soap:operation soapAction="urn:deleteByIds" style="document"/>
=======
        <wsdl:operation name="getById">
            <soap:operation soapAction="urn:getById" style="document"/>
>>>>>>> 568f920c
            <wsdl:input>
                <soap:body use="literal"/>
            </wsdl:input>
            <wsdl:fault name="AnalyticsWebServiceAnalyticsWebServiceException">
                <soap:fault use="literal" name="AnalyticsWebServiceAnalyticsWebServiceException"/>
            </wsdl:fault>
        </wsdl:operation>
        <wsdl:operation name="publishEvent">
            <soap:operation soapAction="urn:publishEvent" style="document"/>
            <wsdl:input>
                <soap:body use="literal"/>
            </wsdl:input>
            <wsdl:fault name="AnalyticsWebServiceAnalyticsWebServiceException">
                <soap:fault use="literal" name="AnalyticsWebServiceAnalyticsWebServiceException"/>
            </wsdl:fault>
        </wsdl:operation>
        <wsdl:operation name="deleteByIds">
            <soap:operation soapAction="urn:deleteByIds" style="document"/>
            <wsdl:input>
                <soap:body use="literal"/>
            </wsdl:input>
            <wsdl:fault name="AnalyticsWebServiceAnalyticsWebServiceException">
                <soap:fault use="literal" name="AnalyticsWebServiceAnalyticsWebServiceException"/>
            </wsdl:fault>
        </wsdl:operation>
    </wsdl:binding>
    <wsdl:binding name="AnalyticsWebServiceSoap12Binding" type="ns:AnalyticsWebServicePortType">
        <soap12:binding transport="http://schemas.xmlsoap.org/soap/http" style="document"/>
<<<<<<< HEAD
        <wsdl:operation name="listTables">
            <soap12:operation soapAction="urn:listTables" style="document"/>
=======
        <wsdl:operation name="isPaginationSupported">
            <soap12:operation soapAction="urn:isPaginationSupported" style="document"/>
>>>>>>> 568f920c
            <wsdl:input>
                <soap12:body use="literal"/>
            </wsdl:input>
            <wsdl:output>
                <soap12:body use="literal"/>
            </wsdl:output>
            <wsdl:fault name="AnalyticsWebServiceAnalyticsWebServiceException">
                <soap12:fault use="literal" name="AnalyticsWebServiceAnalyticsWebServiceException"/>
            </wsdl:fault>
        </wsdl:operation>
<<<<<<< HEAD
        <wsdl:operation name="isPaginationSupported">
            <soap12:operation soapAction="urn:isPaginationSupported" style="document"/>
=======
        <wsdl:operation name="listTables">
            <soap12:operation soapAction="urn:listTables" style="document"/>
            <wsdl:input>
                <soap12:body use="literal"/>
            </wsdl:input>
            <wsdl:output>
                <soap12:body use="literal"/>
            </wsdl:output>
            <wsdl:fault name="AnalyticsWebServiceAnalyticsWebServiceException">
                <soap12:fault use="literal" name="AnalyticsWebServiceAnalyticsWebServiceException"/>
            </wsdl:fault>
        </wsdl:operation>
        <wsdl:operation name="getTableSchema">
            <soap12:operation soapAction="urn:getTableSchema" style="document"/>
            <wsdl:input>
                <soap12:body use="literal"/>
            </wsdl:input>
            <wsdl:output>
                <soap12:body use="literal"/>
            </wsdl:output>
            <wsdl:fault name="AnalyticsWebServiceAnalyticsWebServiceException">
                <soap12:fault use="literal" name="AnalyticsWebServiceAnalyticsWebServiceException"/>
            </wsdl:fault>
        </wsdl:operation>
        <wsdl:operation name="createTable">
            <soap12:operation soapAction="urn:createTable" style="document"/>
>>>>>>> 568f920c
            <wsdl:input>
                <soap12:body use="literal"/>
            </wsdl:input>
            <wsdl:fault name="AnalyticsWebServiceAnalyticsWebServiceException">
                <soap12:fault use="literal" name="AnalyticsWebServiceAnalyticsWebServiceException"/>
            </wsdl:fault>
        </wsdl:operation>
<<<<<<< HEAD
        <wsdl:operation name="getTableSchema">
            <soap12:operation soapAction="urn:getTableSchema" style="document"/>
=======
        <wsdl:operation name="reIndex">
            <soap12:operation soapAction="urn:reIndex" style="document"/>
>>>>>>> 568f920c
            <wsdl:input>
                <soap12:body use="literal"/>
            </wsdl:input>
            <wsdl:fault name="AnalyticsWebServiceAnalyticsWebServiceException">
                <soap12:fault use="literal" name="AnalyticsWebServiceAnalyticsWebServiceException"/>
            </wsdl:fault>
        </wsdl:operation>
        <wsdl:operation name="createTable">
            <soap12:operation soapAction="urn:createTable" style="document"/>
            <wsdl:input>
                <soap12:body use="literal"/>
            </wsdl:input>
            <wsdl:fault name="AnalyticsWebServiceAnalyticsWebServiceException">
                <soap12:fault use="literal" name="AnalyticsWebServiceAnalyticsWebServiceException"/>
            </wsdl:fault>
        </wsdl:operation>
<<<<<<< HEAD
        <wsdl:operation name="reIndex">
            <soap12:operation soapAction="urn:reIndex" style="document"/>
=======
        <wsdl:operation name="waitForIndexingForTable">
            <soap12:operation soapAction="urn:waitForIndexingForTable" style="document"/>
>>>>>>> 568f920c
            <wsdl:input>
                <soap12:body use="literal"/>
            </wsdl:input>
            <wsdl:fault name="AnalyticsWebServiceAnalyticsWebServiceException">
                <soap12:fault use="literal" name="AnalyticsWebServiceAnalyticsWebServiceException"/>
            </wsdl:fault>
        </wsdl:operation>
<<<<<<< HEAD
        <wsdl:operation name="searchCount">
            <soap12:operation soapAction="urn:searchCount" style="document"/>
=======
        <wsdl:operation name="tableExists">
            <soap12:operation soapAction="urn:tableExists" style="document"/>
>>>>>>> 568f920c
            <wsdl:input>
                <soap12:body use="literal"/>
            </wsdl:input>
            <wsdl:output>
                <soap12:body use="literal"/>
            </wsdl:output>
            <wsdl:fault name="AnalyticsWebServiceAnalyticsWebServiceException">
                <soap12:fault use="literal" name="AnalyticsWebServiceAnalyticsWebServiceException"/>
            </wsdl:fault>
        </wsdl:operation>
<<<<<<< HEAD
        <wsdl:operation name="waitForIndexingForTable">
            <soap12:operation soapAction="urn:waitForIndexingForTable" style="document"/>
=======
        <wsdl:operation name="listRecordStoreNames">
            <soap12:operation soapAction="urn:listRecordStoreNames" style="document"/>
>>>>>>> 568f920c
            <wsdl:input>
                <soap12:body use="literal"/>
            </wsdl:input>
            <wsdl:fault name="AnalyticsWebServiceAnalyticsWebServiceException">
                <soap12:fault use="literal" name="AnalyticsWebServiceAnalyticsWebServiceException"/>
            </wsdl:fault>
        </wsdl:operation>
<<<<<<< HEAD
        <wsdl:operation name="tableExists">
            <soap12:operation soapAction="urn:tableExists" style="document"/>
=======
        <wsdl:operation name="search">
            <soap12:operation soapAction="urn:search" style="document"/>
>>>>>>> 568f920c
            <wsdl:input>
                <soap12:body use="literal"/>
            </wsdl:input>
            <wsdl:output>
                <soap12:body use="literal"/>
            </wsdl:output>
            <wsdl:fault name="AnalyticsWebServiceAnalyticsWebServiceException">
                <soap12:fault use="literal" name="AnalyticsWebServiceAnalyticsWebServiceException"/>
            </wsdl:fault>
        </wsdl:operation>
<<<<<<< HEAD
        <wsdl:operation name="listRecordStoreNames">
            <soap12:operation soapAction="urn:listRecordStoreNames" style="document"/>
=======
        <wsdl:operation name="getRecordCount">
            <soap12:operation soapAction="urn:getRecordCount" style="document"/>
>>>>>>> 568f920c
            <wsdl:input>
                <soap12:body use="literal"/>
            </wsdl:input>
            <wsdl:output>
                <soap12:body use="literal"/>
            </wsdl:output>
            <wsdl:fault name="AnalyticsWebServiceAnalyticsWebServiceException">
                <soap12:fault use="literal" name="AnalyticsWebServiceAnalyticsWebServiceException"/>
            </wsdl:fault>
        </wsdl:operation>
<<<<<<< HEAD
        <wsdl:operation name="search">
            <soap12:operation soapAction="urn:search" style="document"/>
=======
        <wsdl:operation name="getRecordStoreNameByTable">
            <soap12:operation soapAction="urn:getRecordStoreNameByTable" style="document"/>
>>>>>>> 568f920c
            <wsdl:input>
                <soap12:body use="literal"/>
            </wsdl:input>
            <wsdl:output>
                <soap12:body use="literal"/>
            </wsdl:output>
            <wsdl:fault name="AnalyticsWebServiceAnalyticsWebServiceException">
                <soap12:fault use="literal" name="AnalyticsWebServiceAnalyticsWebServiceException"/>
            </wsdl:fault>
        </wsdl:operation>
        <wsdl:operation name="getWithKeyValues">
            <soap12:operation soapAction="urn:getWithKeyValues" style="document"/>
            <wsdl:input>
                <soap12:body use="literal"/>
            </wsdl:input>
            <wsdl:output>
                <soap12:body use="literal"/>
            </wsdl:output>
            <wsdl:fault name="AnalyticsWebServiceAnalyticsWebServiceException">
                <soap12:fault use="literal" name="AnalyticsWebServiceAnalyticsWebServiceException"/>
            </wsdl:fault>
        </wsdl:operation>
<<<<<<< HEAD
        <wsdl:operation name="getRecordStoreNameByTable">
            <soap12:operation soapAction="urn:getRecordStoreNameByTable" style="document"/>
=======
        <wsdl:operation name="drillDownSearchCount">
            <soap12:operation soapAction="urn:drillDownSearchCount" style="document"/>
>>>>>>> 568f920c
            <wsdl:input>
                <soap12:body use="literal"/>
            </wsdl:input>
            <wsdl:output>
                <soap12:body use="literal"/>
            </wsdl:output>
            <wsdl:fault name="AnalyticsWebServiceAnalyticsWebServiceException">
                <soap12:fault use="literal" name="AnalyticsWebServiceAnalyticsWebServiceException"/>
            </wsdl:fault>
        </wsdl:operation>
<<<<<<< HEAD
        <wsdl:operation name="getWithKeyValues">
            <soap12:operation soapAction="urn:getWithKeyValues" style="document"/>
=======
        <wsdl:operation name="getStreamDefinition">
            <soap12:operation soapAction="urn:getStreamDefinition" style="document"/>
>>>>>>> 568f920c
            <wsdl:input>
                <soap12:body use="literal"/>
            </wsdl:input>
            <wsdl:output>
                <soap12:body use="literal"/>
            </wsdl:output>
            <wsdl:fault name="AnalyticsWebServiceAnalyticsWebServiceException">
                <soap12:fault use="literal" name="AnalyticsWebServiceAnalyticsWebServiceException"/>
            </wsdl:fault>
        </wsdl:operation>
<<<<<<< HEAD
        <wsdl:operation name="drillDownSearchCount">
            <soap12:operation soapAction="urn:drillDownSearchCount" style="document"/>
=======
        <wsdl:operation name="addStreamDefinition">
            <soap12:operation soapAction="urn:addStreamDefinition" style="document"/>
>>>>>>> 568f920c
            <wsdl:input>
                <soap12:body use="literal"/>
            </wsdl:input>
            <wsdl:output>
                <soap12:body use="literal"/>
            </wsdl:output>
            <wsdl:fault name="AnalyticsWebServiceAnalyticsWebServiceException">
                <soap12:fault use="literal" name="AnalyticsWebServiceAnalyticsWebServiceException"/>
            </wsdl:fault>
            <wsdl:fault name="AnalyticsWebServiceMalformedStreamDefinitionException">
                <soap12:fault use="literal" name="AnalyticsWebServiceMalformedStreamDefinitionException"/>
            </wsdl:fault>
        </wsdl:operation>
<<<<<<< HEAD
        <wsdl:operation name="getStreamDefinition">
            <soap12:operation soapAction="urn:getStreamDefinition" style="document"/>
=======
        <wsdl:operation name="searchWithAggregates">
            <soap12:operation soapAction="urn:searchWithAggregates" style="document"/>
>>>>>>> 568f920c
            <wsdl:input>
                <soap12:body use="literal"/>
            </wsdl:input>
            <wsdl:output>
                <soap12:body use="literal"/>
            </wsdl:output>
            <wsdl:fault name="AnalyticsWebServiceAnalyticsWebServiceException">
                <soap12:fault use="literal" name="AnalyticsWebServiceAnalyticsWebServiceException"/>
            </wsdl:fault>
        </wsdl:operation>
<<<<<<< HEAD
        <wsdl:operation name="addStreamDefinition">
            <soap12:operation soapAction="urn:addStreamDefinition" style="document"/>
=======
        <wsdl:operation name="waitForIndexing">
            <soap12:operation soapAction="urn:waitForIndexing" style="document"/>
>>>>>>> 568f920c
            <wsdl:input>
                <soap12:body use="literal"/>
            </wsdl:input>
            <wsdl:fault name="AnalyticsWebServiceAnalyticsWebServiceException">
                <soap12:fault use="literal" name="AnalyticsWebServiceAnalyticsWebServiceException"/>
            </wsdl:fault>
            <wsdl:fault name="AnalyticsWebServiceMalformedStreamDefinitionException">
                <soap12:fault use="literal" name="AnalyticsWebServiceMalformedStreamDefinitionException"/>
            </wsdl:fault>
        </wsdl:operation>
<<<<<<< HEAD
        <wsdl:operation name="searchWithAggregates">
            <soap12:operation soapAction="urn:searchWithAggregates" style="document"/>
=======
        <wsdl:operation name="getByRange">
            <soap12:operation soapAction="urn:getByRange" style="document"/>
>>>>>>> 568f920c
            <wsdl:input>
                <soap12:body use="literal"/>
            </wsdl:input>
            <wsdl:output>
                <soap12:body use="literal"/>
            </wsdl:output>
            <wsdl:fault name="AnalyticsWebServiceAnalyticsWebServiceException">
                <soap12:fault use="literal" name="AnalyticsWebServiceAnalyticsWebServiceException"/>
            </wsdl:fault>
        </wsdl:operation>
        <wsdl:operation name="searchMultiTablesWithAggregates">
            <soap12:operation soapAction="urn:searchMultiTablesWithAggregates" style="document"/>
            <wsdl:input>
                <soap12:body use="literal"/>
            </wsdl:input>
            <wsdl:output>
                <soap12:body use="literal"/>
            </wsdl:output>
            <wsdl:fault name="AnalyticsWebServiceAnalyticsWebServiceException">
                <soap12:fault use="literal" name="AnalyticsWebServiceAnalyticsWebServiceException"/>
            </wsdl:fault>
        </wsdl:operation>
<<<<<<< HEAD
        <wsdl:operation name="getByRange">
            <soap12:operation soapAction="urn:getByRange" style="document"/>
=======
        <wsdl:operation name="isRecordCountSupported">
            <soap12:operation soapAction="urn:isRecordCountSupported" style="document"/>
>>>>>>> 568f920c
            <wsdl:input>
                <soap12:body use="literal"/>
            </wsdl:input>
            <wsdl:output>
                <soap12:body use="literal"/>
            </wsdl:output>
            <wsdl:fault name="AnalyticsWebServiceAnalyticsWebServiceException">
                <soap12:fault use="literal" name="AnalyticsWebServiceAnalyticsWebServiceException"/>
            </wsdl:fault>
        </wsdl:operation>
<<<<<<< HEAD
        <wsdl:operation name="isRecordCountSupported">
            <soap12:operation soapAction="urn:isRecordCountSupported" style="document"/>
=======
        <wsdl:operation name="searchWithSorting">
            <soap12:operation soapAction="urn:searchWithSorting" style="document"/>
>>>>>>> 568f920c
            <wsdl:input>
                <soap12:body use="literal"/>
            </wsdl:input>
            <wsdl:output>
                <soap12:body use="literal"/>
            </wsdl:output>
            <wsdl:fault name="AnalyticsWebServiceAnalyticsWebServiceException">
                <soap12:fault use="literal" name="AnalyticsWebServiceAnalyticsWebServiceException"/>
            </wsdl:fault>
        </wsdl:operation>
        <wsdl:operation name="drillDownSearch">
            <soap12:operation soapAction="urn:drillDownSearch" style="document"/>
            <wsdl:input>
                <soap12:body use="literal"/>
            </wsdl:input>
            <wsdl:output>
                <soap12:body use="literal"/>
            </wsdl:output>
            <wsdl:fault name="AnalyticsWebServiceAnalyticsWebServiceException">
                <soap12:fault use="literal" name="AnalyticsWebServiceAnalyticsWebServiceException"/>
            </wsdl:fault>
        </wsdl:operation>
        <wsdl:operation name="drillDownCategories">
            <soap12:operation soapAction="urn:drillDownCategories" style="document"/>
            <wsdl:input>
                <soap12:body use="literal"/>
            </wsdl:input>
            <wsdl:output>
                <soap12:body use="literal"/>
            </wsdl:output>
            <wsdl:fault name="AnalyticsWebServiceAnalyticsWebServiceException">
                <soap12:fault use="literal" name="AnalyticsWebServiceAnalyticsWebServiceException"/>
            </wsdl:fault>
        </wsdl:operation>
        <wsdl:operation name="setTableSchema">
            <soap12:operation soapAction="urn:setTableSchema" style="document"/>
            <wsdl:input>
                <soap12:body use="literal"/>
            </wsdl:input>
            <wsdl:fault name="AnalyticsWebServiceAnalyticsWebServiceException">
                <soap12:fault use="literal" name="AnalyticsWebServiceAnalyticsWebServiceException"/>
            </wsdl:fault>
        </wsdl:operation>
        <wsdl:operation name="clearIndices">
            <soap12:operation soapAction="urn:clearIndices" style="document"/>
            <wsdl:input>
                <soap12:body use="literal"/>
            </wsdl:input>
            <wsdl:fault name="AnalyticsWebServiceAnalyticsWebServiceException">
                <soap12:fault use="literal" name="AnalyticsWebServiceAnalyticsWebServiceException"/>
            </wsdl:fault>
        </wsdl:operation>
        <wsdl:operation name="getById">
            <soap12:operation soapAction="urn:getById" style="document"/>
            <wsdl:input>
                <soap12:body use="literal"/>
            </wsdl:input>
            <wsdl:output>
                <soap12:body use="literal"/>
            </wsdl:output>
            <wsdl:fault name="AnalyticsWebServiceAnalyticsWebServiceException">
                <soap12:fault use="literal" name="AnalyticsWebServiceAnalyticsWebServiceException"/>
            </wsdl:fault>
        </wsdl:operation>
        <wsdl:operation name="publishEvent">
            <soap12:operation soapAction="urn:publishEvent" style="document"/>
            <wsdl:input>
                <soap12:body use="literal"/>
            </wsdl:input>
            <wsdl:fault name="AnalyticsWebServiceAnalyticsWebServiceException">
                <soap12:fault use="literal" name="AnalyticsWebServiceAnalyticsWebServiceException"/>
            </wsdl:fault>
        </wsdl:operation>
        <wsdl:operation name="deleteByIds">
            <soap12:operation soapAction="urn:deleteByIds" style="document"/>
            <wsdl:input>
                <soap12:body use="literal"/>
            </wsdl:input>
            <wsdl:fault name="AnalyticsWebServiceAnalyticsWebServiceException">
                <soap12:fault use="literal" name="AnalyticsWebServiceAnalyticsWebServiceException"/>
            </wsdl:fault>
        </wsdl:operation>
    </wsdl:binding>
    <wsdl:binding name="AnalyticsWebServiceHttpBinding" type="ns:AnalyticsWebServicePortType">
        <http:binding verb="POST"/>
<<<<<<< HEAD
        <wsdl:operation name="listTables">
            <http:operation location="listTables"/>
            <wsdl:input>
                <mime:content type="text/xml" part="parameters"/>
            </wsdl:input>
            <wsdl:output>
                <mime:content type="text/xml" part="parameters"/>
            </wsdl:output>
        </wsdl:operation>
=======
>>>>>>> 568f920c
        <wsdl:operation name="isPaginationSupported">
            <http:operation location="isPaginationSupported"/>
            <wsdl:input>
                <mime:content type="text/xml" part="parameters"/>
            </wsdl:input>
            <wsdl:output>
                <mime:content type="text/xml" part="parameters"/>
            </wsdl:output>
        </wsdl:operation>
        <wsdl:operation name="getTableSchema">
            <http:operation location="getTableSchema"/>
            <wsdl:input>
                <mime:content type="text/xml" part="parameters"/>
            </wsdl:input>
            <wsdl:output>
                <mime:content type="text/xml" part="parameters"/>
            </wsdl:output>
        </wsdl:operation>
<<<<<<< HEAD
        <wsdl:operation name="createTable">
            <http:operation location="createTable"/>
=======
        <wsdl:operation name="getTableSchema">
            <http:operation location="getTableSchema"/>
>>>>>>> 568f920c
            <wsdl:input>
                <mime:content type="text/xml" part="parameters"/>
            </wsdl:input>
        </wsdl:operation>
<<<<<<< HEAD
        <wsdl:operation name="reIndex">
            <http:operation location="reIndex"/>
=======
        <wsdl:operation name="createTable">
            <http:operation location="createTable"/>
>>>>>>> 568f920c
            <wsdl:input>
                <mime:content type="text/xml" part="parameters"/>
            </wsdl:input>
        </wsdl:operation>
<<<<<<< HEAD
        <wsdl:operation name="searchCount">
            <http:operation location="searchCount"/>
=======
        <wsdl:operation name="reIndex">
            <http:operation location="reIndex"/>
>>>>>>> 568f920c
            <wsdl:input>
                <mime:content type="text/xml" part="parameters"/>
            </wsdl:input>
        </wsdl:operation>
<<<<<<< HEAD
        <wsdl:operation name="waitForIndexingForTable">
            <http:operation location="waitForIndexingForTable"/>
=======
        <wsdl:operation name="searchCount">
            <http:operation location="searchCount"/>
>>>>>>> 568f920c
            <wsdl:input>
                <mime:content type="text/xml" part="parameters"/>
            </wsdl:input>
        </wsdl:operation>
<<<<<<< HEAD
=======
        <wsdl:operation name="waitForIndexingForTable">
            <http:operation location="waitForIndexingForTable"/>
            <wsdl:input>
                <mime:content type="text/xml" part="parameters"/>
            </wsdl:input>
        </wsdl:operation>
>>>>>>> 568f920c
        <wsdl:operation name="tableExists">
            <http:operation location="tableExists"/>
            <wsdl:input>
                <mime:content type="text/xml" part="parameters"/>
            </wsdl:input>
            <wsdl:output>
                <mime:content type="text/xml" part="parameters"/>
            </wsdl:output>
        </wsdl:operation>
        <wsdl:operation name="listRecordStoreNames">
            <http:operation location="listRecordStoreNames"/>
            <wsdl:input>
                <mime:content type="text/xml" part="parameters"/>
            </wsdl:input>
            <wsdl:output>
                <mime:content type="text/xml" part="parameters"/>
            </wsdl:output>
        </wsdl:operation>
        <wsdl:operation name="search">
            <http:operation location="search"/>
            <wsdl:input>
                <mime:content type="text/xml" part="parameters"/>
            </wsdl:input>
            <wsdl:output>
                <mime:content type="text/xml" part="parameters"/>
            </wsdl:output>
        </wsdl:operation>
        <wsdl:operation name="getRecordCount">
            <http:operation location="getRecordCount"/>
            <wsdl:input>
                <mime:content type="text/xml" part="parameters"/>
            </wsdl:input>
            <wsdl:output>
                <mime:content type="text/xml" part="parameters"/>
            </wsdl:output>
        </wsdl:operation>
        <wsdl:operation name="getRecordStoreNameByTable">
            <http:operation location="getRecordStoreNameByTable"/>
            <wsdl:input>
                <mime:content type="text/xml" part="parameters"/>
            </wsdl:input>
            <wsdl:output>
                <mime:content type="text/xml" part="parameters"/>
            </wsdl:output>
        </wsdl:operation>
        <wsdl:operation name="getWithKeyValues">
            <http:operation location="getWithKeyValues"/>
            <wsdl:input>
                <mime:content type="text/xml" part="parameters"/>
            </wsdl:input>
            <wsdl:output>
                <mime:content type="text/xml" part="parameters"/>
            </wsdl:output>
        </wsdl:operation>
        <wsdl:operation name="drillDownSearchCount">
            <http:operation location="drillDownSearchCount"/>
            <wsdl:input>
                <mime:content type="text/xml" part="parameters"/>
            </wsdl:input>
            <wsdl:output>
                <mime:content type="text/xml" part="parameters"/>
            </wsdl:output>
        </wsdl:operation>
        <wsdl:operation name="getStreamDefinition">
            <http:operation location="getStreamDefinition"/>
            <wsdl:input>
                <mime:content type="text/xml" part="parameters"/>
            </wsdl:input>
            <wsdl:output>
                <mime:content type="text/xml" part="parameters"/>
            </wsdl:output>
        </wsdl:operation>
        <wsdl:operation name="addStreamDefinition">
            <http:operation location="addStreamDefinition"/>
            <wsdl:input>
                <mime:content type="text/xml" part="parameters"/>
            </wsdl:input>
            <wsdl:output>
                <mime:content type="text/xml" part="parameters"/>
            </wsdl:output>
        </wsdl:operation>
        <wsdl:operation name="searchWithAggregates">
            <http:operation location="searchWithAggregates"/>
            <wsdl:input>
                <mime:content type="text/xml" part="parameters"/>
            </wsdl:input>
            <wsdl:output>
                <mime:content type="text/xml" part="parameters"/>
            </wsdl:output>
        </wsdl:operation>
        <wsdl:operation name="waitForIndexing">
            <http:operation location="waitForIndexing"/>
            <wsdl:input>
                <mime:content type="text/xml" part="parameters"/>
            </wsdl:input>
        </wsdl:operation>
        <wsdl:operation name="getByRange">
            <http:operation location="getByRange"/>
            <wsdl:input>
                <mime:content type="text/xml" part="parameters"/>
            </wsdl:input>
            <wsdl:output>
                <mime:content type="text/xml" part="parameters"/>
            </wsdl:output>
        </wsdl:operation>
<<<<<<< HEAD
        <wsdl:operation name="isRecordCountSupported">
            <http:operation location="isRecordCountSupported"/>
=======
        <wsdl:operation name="searchMultiTablesWithAggregates">
            <http:operation location="searchMultiTablesWithAggregates"/>
>>>>>>> 568f920c
            <wsdl:input>
                <mime:content type="text/xml" part="parameters"/>
            </wsdl:input>
            <wsdl:output>
                <mime:content type="text/xml" part="parameters"/>
            </wsdl:output>
        </wsdl:operation>
<<<<<<< HEAD
        <wsdl:operation name="drillDownSearch">
            <http:operation location="drillDownSearch"/>
=======
        <wsdl:operation name="isRecordCountSupported">
            <http:operation location="isRecordCountSupported"/>
>>>>>>> 568f920c
            <wsdl:input>
                <mime:content type="text/xml" part="parameters"/>
            </wsdl:input>
            <wsdl:output>
                <mime:content type="text/xml" part="parameters"/>
            </wsdl:output>
        </wsdl:operation>
<<<<<<< HEAD
        <wsdl:operation name="drillDownCategories">
            <http:operation location="drillDownCategories"/>
=======
        <wsdl:operation name="searchWithSorting">
            <http:operation location="searchWithSorting"/>
>>>>>>> 568f920c
            <wsdl:input>
                <mime:content type="text/xml" part="parameters"/>
            </wsdl:input>
            <wsdl:output>
                <mime:content type="text/xml" part="parameters"/>
            </wsdl:output>
        </wsdl:operation>
<<<<<<< HEAD
        <wsdl:operation name="setTableSchema">
            <http:operation location="setTableSchema"/>
=======
        <wsdl:operation name="drillDownSearch">
            <http:operation location="drillDownSearch"/>
>>>>>>> 568f920c
            <wsdl:input>
                <mime:content type="text/xml" part="parameters"/>
            </wsdl:input>
            <wsdl:output>
                <mime:content type="text/xml" part="parameters"/>
            </wsdl:output>
        </wsdl:operation>
<<<<<<< HEAD
        <wsdl:operation name="clearIndices">
            <http:operation location="clearIndices"/>
=======
        <wsdl:operation name="drillDownCategories">
            <http:operation location="drillDownCategories"/>
>>>>>>> 568f920c
            <wsdl:input>
                <mime:content type="text/xml" part="parameters"/>
            </wsdl:input>
        </wsdl:operation>
<<<<<<< HEAD
        <wsdl:operation name="getById">
            <http:operation location="getById"/>
=======
        <wsdl:operation name="setTableSchema">
            <http:operation location="setTableSchema"/>
>>>>>>> 568f920c
            <wsdl:input>
                <mime:content type="text/xml" part="parameters"/>
            </wsdl:input>
        </wsdl:operation>
<<<<<<< HEAD
        <wsdl:operation name="publishEvent">
            <http:operation location="publishEvent"/>
=======
        <wsdl:operation name="clearIndices">
            <http:operation location="clearIndices"/>
>>>>>>> 568f920c
            <wsdl:input>
                <mime:content type="text/xml" part="parameters"/>
            </wsdl:input>
        </wsdl:operation>
<<<<<<< HEAD
        <wsdl:operation name="deleteByIds">
            <http:operation location="deleteByIds"/>
=======
        <wsdl:operation name="getById">
            <http:operation location="getById"/>
>>>>>>> 568f920c
            <wsdl:input>
                <mime:content type="text/xml" part="parameters"/>
            </wsdl:input>
        </wsdl:operation>
        <wsdl:operation name="publishEvent">
            <http:operation location="publishEvent"/>
            <wsdl:input>
                <mime:content type="text/xml" part="parameters"/>
            </wsdl:input>
        </wsdl:operation>
        <wsdl:operation name="deleteByIds">
            <http:operation location="deleteByIds"/>
            <wsdl:input>
                <mime:content type="text/xml" part="parameters"/>
            </wsdl:input>
        </wsdl:operation>
    </wsdl:binding>
    <wsdl:service name="AnalyticsWebService">
        <wsdl:port name="AnalyticsWebServiceHttpsSoap11Endpoint" binding="ns:AnalyticsWebServiceSoap11Binding">
            <soap:address location="https://10.100.5.97:9443/services/AnalyticsWebService.AnalyticsWebServiceHttpsSoap11Endpoint/"/>
        </wsdl:port>
        <wsdl:port name="AnalyticsWebServiceHttpsSoap12Endpoint" binding="ns:AnalyticsWebServiceSoap12Binding">
            <soap12:address location="https://10.100.5.97:9443/services/AnalyticsWebService.AnalyticsWebServiceHttpsSoap12Endpoint/"/>
        </wsdl:port>
        <wsdl:port name="AnalyticsWebServiceHttpsEndpoint" binding="ns:AnalyticsWebServiceHttpBinding">
            <http:address location="https://10.100.5.97:9443/services/AnalyticsWebService.AnalyticsWebServiceHttpsEndpoint/"/>
        </wsdl:port>
    </wsdl:service>
</wsdl:definitions><|MERGE_RESOLUTION|>--- conflicted
+++ resolved
@@ -238,31 +238,6 @@
                     </xs:sequence>
                 </xs:complexType>
             </xs:element>
-<<<<<<< HEAD
-            <xs:element name="listRecordStoreNames">
-                <xs:complexType>
-                    <xs:sequence/>
-                </xs:complexType>
-            </xs:element>
-            <xs:element name="listRecordStoreNamesResponse">
-                <xs:complexType>
-                    <xs:sequence>
-                        <xs:element maxOccurs="unbounded" minOccurs="0" name="return" nillable="true" type="xs:string"/>
-                    </xs:sequence>
-                </xs:complexType>
-            </xs:element>
-            <xs:element name="getRecordStoreNameByTable">
-                <xs:complexType>
-                    <xs:sequence>
-                        <xs:element minOccurs="0" name="tableName" nillable="true" type="xs:string"/>
-                    </xs:sequence>
-                </xs:complexType>
-            </xs:element>
-            <xs:element name="getRecordStoreNameByTableResponse">
-                <xs:complexType>
-                    <xs:sequence>
-                        <xs:element minOccurs="0" name="return" nillable="true" type="xs:string"/>
-=======
             <xs:element name="waitForIndexingForTable">
                 <xs:complexType>
                     <xs:sequence>
@@ -289,7 +264,6 @@
                 <xs:complexType>
                     <xs:sequence>
                         <xs:element minOccurs="0" name="recordStoreName" nillable="true" type="xs:string"/>
->>>>>>> 568f920c
                     </xs:sequence>
                 </xs:complexType>
             </xs:element>
@@ -472,13 +446,9 @@
             <xs:element name="getRecordCount">
                 <xs:complexType>
                     <xs:sequence>
-<<<<<<< HEAD
-                        <xs:element minOccurs="0" name="requests" nillable="true" type="ax230:AnalyticsAggregateRequest"/>
-=======
                         <xs:element minOccurs="0" name="tableName" nillable="true" type="xs:string"/>
                         <xs:element minOccurs="0" name="timeFrom" type="xs:long"/>
                         <xs:element minOccurs="0" name="timeTo" type="xs:long"/>
->>>>>>> 568f920c
                     </xs:sequence>
                 </xs:complexType>
             </xs:element>
@@ -592,8 +562,6 @@
             </xs:element>
         </xs:schema>
     </wsdl:types>
-<<<<<<< HEAD
-=======
     <wsdl:message name="isPaginationSupportedRequest">
         <wsdl:part name="parameters" element="ns:isPaginationSupported"/>
     </wsdl:message>
@@ -603,25 +571,12 @@
     <wsdl:message name="AnalyticsWebServiceAnalyticsWebServiceException">
         <wsdl:part name="parameters" element="ns:AnalyticsWebServiceAnalyticsWebServiceException"/>
     </wsdl:message>
->>>>>>> 568f920c
     <wsdl:message name="listTablesRequest">
         <wsdl:part name="parameters" element="ns:listTables"/>
     </wsdl:message>
     <wsdl:message name="listTablesResponse">
         <wsdl:part name="parameters" element="ns:listTablesResponse"/>
     </wsdl:message>
-<<<<<<< HEAD
-    <wsdl:message name="AnalyticsWebServiceAnalyticsWebServiceException">
-        <wsdl:part name="parameters" element="ns:AnalyticsWebServiceAnalyticsWebServiceException"/>
-    </wsdl:message>
-    <wsdl:message name="isPaginationSupportedRequest">
-        <wsdl:part name="parameters" element="ns:isPaginationSupported"/>
-    </wsdl:message>
-    <wsdl:message name="isPaginationSupportedResponse">
-        <wsdl:part name="parameters" element="ns:isPaginationSupportedResponse"/>
-    </wsdl:message>
-=======
->>>>>>> 568f920c
     <wsdl:message name="getTableSchemaRequest">
         <wsdl:part name="parameters" element="ns:getTableSchema"/>
     </wsdl:message>
@@ -714,15 +669,12 @@
     </wsdl:message>
     <wsdl:message name="getByRangeResponse">
         <wsdl:part name="parameters" element="ns:getByRangeResponse"/>
-<<<<<<< HEAD
-=======
     </wsdl:message>
     <wsdl:message name="searchMultiTablesWithAggregatesRequest">
         <wsdl:part name="parameters" element="ns:searchMultiTablesWithAggregates"/>
     </wsdl:message>
     <wsdl:message name="searchMultiTablesWithAggregatesResponse">
         <wsdl:part name="parameters" element="ns:searchMultiTablesWithAggregatesResponse"/>
->>>>>>> 568f920c
     </wsdl:message>
     <wsdl:message name="isRecordCountSupportedRequest">
         <wsdl:part name="parameters" element="ns:isRecordCountSupported"/>
@@ -730,27 +682,18 @@
     <wsdl:message name="isRecordCountSupportedResponse">
         <wsdl:part name="parameters" element="ns:isRecordCountSupportedResponse"/>
     </wsdl:message>
-<<<<<<< HEAD
+    <wsdl:message name="searchWithSortingRequest">
+        <wsdl:part name="parameters" element="ns:searchWithSorting"/>
+    </wsdl:message>
+    <wsdl:message name="searchWithSortingResponse">
+        <wsdl:part name="parameters" element="ns:searchWithSortingResponse"/>
+    </wsdl:message>
     <wsdl:message name="drillDownSearchRequest">
         <wsdl:part name="parameters" element="ns:drillDownSearch"/>
     </wsdl:message>
     <wsdl:message name="drillDownSearchResponse">
         <wsdl:part name="parameters" element="ns:drillDownSearchResponse"/>
     </wsdl:message>
-=======
-    <wsdl:message name="searchWithSortingRequest">
-        <wsdl:part name="parameters" element="ns:searchWithSorting"/>
-    </wsdl:message>
-    <wsdl:message name="searchWithSortingResponse">
-        <wsdl:part name="parameters" element="ns:searchWithSortingResponse"/>
-    </wsdl:message>
-    <wsdl:message name="drillDownSearchRequest">
-        <wsdl:part name="parameters" element="ns:drillDownSearch"/>
-    </wsdl:message>
-    <wsdl:message name="drillDownSearchResponse">
-        <wsdl:part name="parameters" element="ns:drillDownSearchResponse"/>
-    </wsdl:message>
->>>>>>> 568f920c
     <wsdl:message name="drillDownCategoriesRequest">
         <wsdl:part name="parameters" element="ns:drillDownCategories"/>
     </wsdl:message>
@@ -776,27 +719,16 @@
         <wsdl:part name="parameters" element="ns:deleteByIds"/>
     </wsdl:message>
     <wsdl:portType name="AnalyticsWebServicePortType">
-<<<<<<< HEAD
-=======
         <wsdl:operation name="isPaginationSupported">
             <wsdl:input message="ns:isPaginationSupportedRequest" wsaw:Action="urn:isPaginationSupported"/>
             <wsdl:output message="ns:isPaginationSupportedResponse" wsaw:Action="urn:isPaginationSupportedResponse"/>
             <wsdl:fault message="ns:AnalyticsWebServiceAnalyticsWebServiceException" name="AnalyticsWebServiceAnalyticsWebServiceException" wsaw:Action="urn:isPaginationSupportedAnalyticsWebServiceAnalyticsWebServiceException"/>
         </wsdl:operation>
->>>>>>> 568f920c
         <wsdl:operation name="listTables">
             <wsdl:input message="ns:listTablesRequest" wsaw:Action="urn:listTables"/>
             <wsdl:output message="ns:listTablesResponse" wsaw:Action="urn:listTablesResponse"/>
             <wsdl:fault message="ns:AnalyticsWebServiceAnalyticsWebServiceException" name="AnalyticsWebServiceAnalyticsWebServiceException" wsaw:Action="urn:listTablesAnalyticsWebServiceAnalyticsWebServiceException"/>
         </wsdl:operation>
-<<<<<<< HEAD
-        <wsdl:operation name="isPaginationSupported">
-            <wsdl:input message="ns:isPaginationSupportedRequest" wsaw:Action="urn:isPaginationSupported"/>
-            <wsdl:output message="ns:isPaginationSupportedResponse" wsaw:Action="urn:isPaginationSupportedResponse"/>
-            <wsdl:fault message="ns:AnalyticsWebServiceAnalyticsWebServiceException" name="AnalyticsWebServiceAnalyticsWebServiceException" wsaw:Action="urn:isPaginationSupportedAnalyticsWebServiceAnalyticsWebServiceException"/>
-        </wsdl:operation>
-=======
->>>>>>> 568f920c
         <wsdl:operation name="getTableSchema">
             <wsdl:input message="ns:getTableSchemaRequest" wsaw:Action="urn:getTableSchema"/>
             <wsdl:output message="ns:getTableSchemaResponse" wsaw:Action="urn:getTableSchemaResponse"/>
@@ -878,38 +810,27 @@
             <wsdl:input message="ns:getByRangeRequest" wsaw:Action="urn:getByRange"/>
             <wsdl:output message="ns:getByRangeResponse" wsaw:Action="urn:getByRangeResponse"/>
             <wsdl:fault message="ns:AnalyticsWebServiceAnalyticsWebServiceException" name="AnalyticsWebServiceAnalyticsWebServiceException" wsaw:Action="urn:getByRangeAnalyticsWebServiceAnalyticsWebServiceException"/>
-<<<<<<< HEAD
-=======
         </wsdl:operation>
         <wsdl:operation name="searchMultiTablesWithAggregates">
             <wsdl:input message="ns:searchMultiTablesWithAggregatesRequest" wsaw:Action="urn:searchMultiTablesWithAggregates"/>
             <wsdl:output message="ns:searchMultiTablesWithAggregatesResponse" wsaw:Action="urn:searchMultiTablesWithAggregatesResponse"/>
             <wsdl:fault message="ns:AnalyticsWebServiceAnalyticsWebServiceException" name="AnalyticsWebServiceAnalyticsWebServiceException" wsaw:Action="urn:searchMultiTablesWithAggregatesAnalyticsWebServiceAnalyticsWebServiceException"/>
->>>>>>> 568f920c
         </wsdl:operation>
         <wsdl:operation name="isRecordCountSupported">
             <wsdl:input message="ns:isRecordCountSupportedRequest" wsaw:Action="urn:isRecordCountSupported"/>
             <wsdl:output message="ns:isRecordCountSupportedResponse" wsaw:Action="urn:isRecordCountSupportedResponse"/>
             <wsdl:fault message="ns:AnalyticsWebServiceAnalyticsWebServiceException" name="AnalyticsWebServiceAnalyticsWebServiceException" wsaw:Action="urn:isRecordCountSupportedAnalyticsWebServiceAnalyticsWebServiceException"/>
         </wsdl:operation>
-<<<<<<< HEAD
+        <wsdl:operation name="searchWithSorting">
+            <wsdl:input message="ns:searchWithSortingRequest" wsaw:Action="urn:searchWithSorting"/>
+            <wsdl:output message="ns:searchWithSortingResponse" wsaw:Action="urn:searchWithSortingResponse"/>
+            <wsdl:fault message="ns:AnalyticsWebServiceAnalyticsWebServiceException" name="AnalyticsWebServiceAnalyticsWebServiceException" wsaw:Action="urn:searchWithSortingAnalyticsWebServiceAnalyticsWebServiceException"/>
+        </wsdl:operation>
         <wsdl:operation name="drillDownSearch">
             <wsdl:input message="ns:drillDownSearchRequest" wsaw:Action="urn:drillDownSearch"/>
             <wsdl:output message="ns:drillDownSearchResponse" wsaw:Action="urn:drillDownSearchResponse"/>
             <wsdl:fault message="ns:AnalyticsWebServiceAnalyticsWebServiceException" name="AnalyticsWebServiceAnalyticsWebServiceException" wsaw:Action="urn:drillDownSearchAnalyticsWebServiceAnalyticsWebServiceException"/>
         </wsdl:operation>
-=======
-        <wsdl:operation name="searchWithSorting">
-            <wsdl:input message="ns:searchWithSortingRequest" wsaw:Action="urn:searchWithSorting"/>
-            <wsdl:output message="ns:searchWithSortingResponse" wsaw:Action="urn:searchWithSortingResponse"/>
-            <wsdl:fault message="ns:AnalyticsWebServiceAnalyticsWebServiceException" name="AnalyticsWebServiceAnalyticsWebServiceException" wsaw:Action="urn:searchWithSortingAnalyticsWebServiceAnalyticsWebServiceException"/>
-        </wsdl:operation>
-        <wsdl:operation name="drillDownSearch">
-            <wsdl:input message="ns:drillDownSearchRequest" wsaw:Action="urn:drillDownSearch"/>
-            <wsdl:output message="ns:drillDownSearchResponse" wsaw:Action="urn:drillDownSearchResponse"/>
-            <wsdl:fault message="ns:AnalyticsWebServiceAnalyticsWebServiceException" name="AnalyticsWebServiceAnalyticsWebServiceException" wsaw:Action="urn:drillDownSearchAnalyticsWebServiceAnalyticsWebServiceException"/>
-        </wsdl:operation>
->>>>>>> 568f920c
         <wsdl:operation name="drillDownCategories">
             <wsdl:input message="ns:drillDownCategoriesRequest" wsaw:Action="urn:drillDownCategories"/>
             <wsdl:output message="ns:drillDownCategoriesResponse" wsaw:Action="urn:drillDownCategoriesResponse"/>
@@ -939,30 +860,20 @@
     </wsdl:portType>
     <wsdl:binding name="AnalyticsWebServiceSoap11Binding" type="ns:AnalyticsWebServicePortType">
         <soap:binding transport="http://schemas.xmlsoap.org/soap/http" style="document"/>
-<<<<<<< HEAD
+        <wsdl:operation name="isPaginationSupported">
+            <soap:operation soapAction="urn:isPaginationSupported" style="document"/>
+            <wsdl:input>
+                <soap:body use="literal"/>
+            </wsdl:input>
+            <wsdl:output>
+                <soap:body use="literal"/>
+            </wsdl:output>
+            <wsdl:fault name="AnalyticsWebServiceAnalyticsWebServiceException">
+                <soap:fault use="literal" name="AnalyticsWebServiceAnalyticsWebServiceException"/>
+            </wsdl:fault>
+        </wsdl:operation>
         <wsdl:operation name="listTables">
             <soap:operation soapAction="urn:listTables" style="document"/>
-=======
-        <wsdl:operation name="isPaginationSupported">
-            <soap:operation soapAction="urn:isPaginationSupported" style="document"/>
->>>>>>> 568f920c
-            <wsdl:input>
-                <soap:body use="literal"/>
-            </wsdl:input>
-            <wsdl:output>
-                <soap:body use="literal"/>
-            </wsdl:output>
-            <wsdl:fault name="AnalyticsWebServiceAnalyticsWebServiceException">
-                <soap:fault use="literal" name="AnalyticsWebServiceAnalyticsWebServiceException"/>
-            </wsdl:fault>
-        </wsdl:operation>
-<<<<<<< HEAD
-        <wsdl:operation name="isPaginationSupported">
-            <soap:operation soapAction="urn:isPaginationSupported" style="document"/>
-=======
-        <wsdl:operation name="listTables">
-            <soap:operation soapAction="urn:listTables" style="document"/>
->>>>>>> 568f920c
             <wsdl:input>
                 <soap:body use="literal"/>
             </wsdl:input>
@@ -1168,126 +1079,92 @@
                 <soap:fault use="literal" name="AnalyticsWebServiceAnalyticsWebServiceException"/>
             </wsdl:fault>
         </wsdl:operation>
-<<<<<<< HEAD
+        <wsdl:operation name="searchMultiTablesWithAggregates">
+            <soap:operation soapAction="urn:searchMultiTablesWithAggregates" style="document"/>
+            <wsdl:input>
+                <soap:body use="literal"/>
+            </wsdl:input>
+            <wsdl:output>
+                <soap:body use="literal"/>
+            </wsdl:output>
+            <wsdl:fault name="AnalyticsWebServiceAnalyticsWebServiceException">
+                <soap:fault use="literal" name="AnalyticsWebServiceAnalyticsWebServiceException"/>
+            </wsdl:fault>
+        </wsdl:operation>
         <wsdl:operation name="isRecordCountSupported">
             <soap:operation soapAction="urn:isRecordCountSupported" style="document"/>
-=======
-        <wsdl:operation name="searchMultiTablesWithAggregates">
-            <soap:operation soapAction="urn:searchMultiTablesWithAggregates" style="document"/>
->>>>>>> 568f920c
-            <wsdl:input>
-                <soap:body use="literal"/>
-            </wsdl:input>
-            <wsdl:output>
-                <soap:body use="literal"/>
-            </wsdl:output>
-            <wsdl:fault name="AnalyticsWebServiceAnalyticsWebServiceException">
-                <soap:fault use="literal" name="AnalyticsWebServiceAnalyticsWebServiceException"/>
-            </wsdl:fault>
-        </wsdl:operation>
-<<<<<<< HEAD
+            <wsdl:input>
+                <soap:body use="literal"/>
+            </wsdl:input>
+            <wsdl:output>
+                <soap:body use="literal"/>
+            </wsdl:output>
+            <wsdl:fault name="AnalyticsWebServiceAnalyticsWebServiceException">
+                <soap:fault use="literal" name="AnalyticsWebServiceAnalyticsWebServiceException"/>
+            </wsdl:fault>
+        </wsdl:operation>
+        <wsdl:operation name="searchWithSorting">
+            <soap:operation soapAction="urn:searchWithSorting" style="document"/>
+            <wsdl:input>
+                <soap:body use="literal"/>
+            </wsdl:input>
+            <wsdl:output>
+                <soap:body use="literal"/>
+            </wsdl:output>
+            <wsdl:fault name="AnalyticsWebServiceAnalyticsWebServiceException">
+                <soap:fault use="literal" name="AnalyticsWebServiceAnalyticsWebServiceException"/>
+            </wsdl:fault>
+        </wsdl:operation>
         <wsdl:operation name="drillDownSearch">
             <soap:operation soapAction="urn:drillDownSearch" style="document"/>
-=======
-        <wsdl:operation name="isRecordCountSupported">
-            <soap:operation soapAction="urn:isRecordCountSupported" style="document"/>
->>>>>>> 568f920c
-            <wsdl:input>
-                <soap:body use="literal"/>
-            </wsdl:input>
-            <wsdl:output>
-                <soap:body use="literal"/>
-            </wsdl:output>
-            <wsdl:fault name="AnalyticsWebServiceAnalyticsWebServiceException">
-                <soap:fault use="literal" name="AnalyticsWebServiceAnalyticsWebServiceException"/>
-            </wsdl:fault>
-        </wsdl:operation>
-<<<<<<< HEAD
+            <wsdl:input>
+                <soap:body use="literal"/>
+            </wsdl:input>
+            <wsdl:output>
+                <soap:body use="literal"/>
+            </wsdl:output>
+            <wsdl:fault name="AnalyticsWebServiceAnalyticsWebServiceException">
+                <soap:fault use="literal" name="AnalyticsWebServiceAnalyticsWebServiceException"/>
+            </wsdl:fault>
+        </wsdl:operation>
         <wsdl:operation name="drillDownCategories">
             <soap:operation soapAction="urn:drillDownCategories" style="document"/>
-=======
-        <wsdl:operation name="searchWithSorting">
-            <soap:operation soapAction="urn:searchWithSorting" style="document"/>
->>>>>>> 568f920c
-            <wsdl:input>
-                <soap:body use="literal"/>
-            </wsdl:input>
-            <wsdl:output>
-                <soap:body use="literal"/>
-            </wsdl:output>
-            <wsdl:fault name="AnalyticsWebServiceAnalyticsWebServiceException">
-                <soap:fault use="literal" name="AnalyticsWebServiceAnalyticsWebServiceException"/>
-            </wsdl:fault>
-        </wsdl:operation>
-<<<<<<< HEAD
+            <wsdl:input>
+                <soap:body use="literal"/>
+            </wsdl:input>
+            <wsdl:output>
+                <soap:body use="literal"/>
+            </wsdl:output>
+            <wsdl:fault name="AnalyticsWebServiceAnalyticsWebServiceException">
+                <soap:fault use="literal" name="AnalyticsWebServiceAnalyticsWebServiceException"/>
+            </wsdl:fault>
+        </wsdl:operation>
         <wsdl:operation name="setTableSchema">
             <soap:operation soapAction="urn:setTableSchema" style="document"/>
-=======
-        <wsdl:operation name="drillDownSearch">
-            <soap:operation soapAction="urn:drillDownSearch" style="document"/>
->>>>>>> 568f920c
-            <wsdl:input>
-                <soap:body use="literal"/>
-            </wsdl:input>
-            <wsdl:output>
-                <soap:body use="literal"/>
-            </wsdl:output>
-            <wsdl:fault name="AnalyticsWebServiceAnalyticsWebServiceException">
-                <soap:fault use="literal" name="AnalyticsWebServiceAnalyticsWebServiceException"/>
-            </wsdl:fault>
-        </wsdl:operation>
-<<<<<<< HEAD
+            <wsdl:input>
+                <soap:body use="literal"/>
+            </wsdl:input>
+            <wsdl:fault name="AnalyticsWebServiceAnalyticsWebServiceException">
+                <soap:fault use="literal" name="AnalyticsWebServiceAnalyticsWebServiceException"/>
+            </wsdl:fault>
+        </wsdl:operation>
         <wsdl:operation name="clearIndices">
             <soap:operation soapAction="urn:clearIndices" style="document"/>
-=======
-        <wsdl:operation name="drillDownCategories">
-            <soap:operation soapAction="urn:drillDownCategories" style="document"/>
->>>>>>> 568f920c
-            <wsdl:input>
-                <soap:body use="literal"/>
-            </wsdl:input>
-            <wsdl:fault name="AnalyticsWebServiceAnalyticsWebServiceException">
-                <soap:fault use="literal" name="AnalyticsWebServiceAnalyticsWebServiceException"/>
-            </wsdl:fault>
-        </wsdl:operation>
-<<<<<<< HEAD
+            <wsdl:input>
+                <soap:body use="literal"/>
+            </wsdl:input>
+            <wsdl:fault name="AnalyticsWebServiceAnalyticsWebServiceException">
+                <soap:fault use="literal" name="AnalyticsWebServiceAnalyticsWebServiceException"/>
+            </wsdl:fault>
+        </wsdl:operation>
         <wsdl:operation name="getById">
             <soap:operation soapAction="urn:getById" style="document"/>
-=======
-        <wsdl:operation name="setTableSchema">
-            <soap:operation soapAction="urn:setTableSchema" style="document"/>
->>>>>>> 568f920c
-            <wsdl:input>
-                <soap:body use="literal"/>
-            </wsdl:input>
-            <wsdl:fault name="AnalyticsWebServiceAnalyticsWebServiceException">
-                <soap:fault use="literal" name="AnalyticsWebServiceAnalyticsWebServiceException"/>
-            </wsdl:fault>
-        </wsdl:operation>
-<<<<<<< HEAD
-        <wsdl:operation name="publishEvent">
-            <soap:operation soapAction="urn:publishEvent" style="document"/>
-=======
-        <wsdl:operation name="clearIndices">
-            <soap:operation soapAction="urn:clearIndices" style="document"/>
->>>>>>> 568f920c
-            <wsdl:input>
-                <soap:body use="literal"/>
-            </wsdl:input>
-            <wsdl:fault name="AnalyticsWebServiceAnalyticsWebServiceException">
-                <soap:fault use="literal" name="AnalyticsWebServiceAnalyticsWebServiceException"/>
-            </wsdl:fault>
-        </wsdl:operation>
-<<<<<<< HEAD
-        <wsdl:operation name="deleteByIds">
-            <soap:operation soapAction="urn:deleteByIds" style="document"/>
-=======
-        <wsdl:operation name="getById">
-            <soap:operation soapAction="urn:getById" style="document"/>
->>>>>>> 568f920c
-            <wsdl:input>
-                <soap:body use="literal"/>
-            </wsdl:input>
+            <wsdl:input>
+                <soap:body use="literal"/>
+            </wsdl:input>
+            <wsdl:output>
+                <soap:body use="literal"/>
+            </wsdl:output>
             <wsdl:fault name="AnalyticsWebServiceAnalyticsWebServiceException">
                 <soap:fault use="literal" name="AnalyticsWebServiceAnalyticsWebServiceException"/>
             </wsdl:fault>
@@ -1313,29 +1190,20 @@
     </wsdl:binding>
     <wsdl:binding name="AnalyticsWebServiceSoap12Binding" type="ns:AnalyticsWebServicePortType">
         <soap12:binding transport="http://schemas.xmlsoap.org/soap/http" style="document"/>
-<<<<<<< HEAD
+        <wsdl:operation name="isPaginationSupported">
+            <soap12:operation soapAction="urn:isPaginationSupported" style="document"/>
+            <wsdl:input>
+                <soap12:body use="literal"/>
+            </wsdl:input>
+            <wsdl:output>
+                <soap12:body use="literal"/>
+            </wsdl:output>
+            <wsdl:fault name="AnalyticsWebServiceAnalyticsWebServiceException">
+                <soap12:fault use="literal" name="AnalyticsWebServiceAnalyticsWebServiceException"/>
+            </wsdl:fault>
+        </wsdl:operation>
         <wsdl:operation name="listTables">
             <soap12:operation soapAction="urn:listTables" style="document"/>
-=======
-        <wsdl:operation name="isPaginationSupported">
-            <soap12:operation soapAction="urn:isPaginationSupported" style="document"/>
->>>>>>> 568f920c
-            <wsdl:input>
-                <soap12:body use="literal"/>
-            </wsdl:input>
-            <wsdl:output>
-                <soap12:body use="literal"/>
-            </wsdl:output>
-            <wsdl:fault name="AnalyticsWebServiceAnalyticsWebServiceException">
-                <soap12:fault use="literal" name="AnalyticsWebServiceAnalyticsWebServiceException"/>
-            </wsdl:fault>
-        </wsdl:operation>
-<<<<<<< HEAD
-        <wsdl:operation name="isPaginationSupported">
-            <soap12:operation soapAction="urn:isPaginationSupported" style="document"/>
-=======
-        <wsdl:operation name="listTables">
-            <soap12:operation soapAction="urn:listTables" style="document"/>
             <wsdl:input>
                 <soap12:body use="literal"/>
             </wsdl:input>
@@ -1360,123 +1228,93 @@
         </wsdl:operation>
         <wsdl:operation name="createTable">
             <soap12:operation soapAction="urn:createTable" style="document"/>
->>>>>>> 568f920c
-            <wsdl:input>
-                <soap12:body use="literal"/>
-            </wsdl:input>
-            <wsdl:fault name="AnalyticsWebServiceAnalyticsWebServiceException">
-                <soap12:fault use="literal" name="AnalyticsWebServiceAnalyticsWebServiceException"/>
-            </wsdl:fault>
-        </wsdl:operation>
-<<<<<<< HEAD
-        <wsdl:operation name="getTableSchema">
-            <soap12:operation soapAction="urn:getTableSchema" style="document"/>
-=======
+            <wsdl:input>
+                <soap12:body use="literal"/>
+            </wsdl:input>
+            <wsdl:fault name="AnalyticsWebServiceAnalyticsWebServiceException">
+                <soap12:fault use="literal" name="AnalyticsWebServiceAnalyticsWebServiceException"/>
+            </wsdl:fault>
+        </wsdl:operation>
         <wsdl:operation name="reIndex">
             <soap12:operation soapAction="urn:reIndex" style="document"/>
->>>>>>> 568f920c
-            <wsdl:input>
-                <soap12:body use="literal"/>
-            </wsdl:input>
-            <wsdl:fault name="AnalyticsWebServiceAnalyticsWebServiceException">
-                <soap12:fault use="literal" name="AnalyticsWebServiceAnalyticsWebServiceException"/>
-            </wsdl:fault>
-        </wsdl:operation>
-        <wsdl:operation name="createTable">
-            <soap12:operation soapAction="urn:createTable" style="document"/>
-            <wsdl:input>
-                <soap12:body use="literal"/>
-            </wsdl:input>
-            <wsdl:fault name="AnalyticsWebServiceAnalyticsWebServiceException">
-                <soap12:fault use="literal" name="AnalyticsWebServiceAnalyticsWebServiceException"/>
-            </wsdl:fault>
-        </wsdl:operation>
-<<<<<<< HEAD
-        <wsdl:operation name="reIndex">
-            <soap12:operation soapAction="urn:reIndex" style="document"/>
-=======
+            <wsdl:input>
+                <soap12:body use="literal"/>
+            </wsdl:input>
+            <wsdl:fault name="AnalyticsWebServiceAnalyticsWebServiceException">
+                <soap12:fault use="literal" name="AnalyticsWebServiceAnalyticsWebServiceException"/>
+            </wsdl:fault>
+        </wsdl:operation>
+        <wsdl:operation name="searchCount">
+            <soap12:operation soapAction="urn:searchCount" style="document"/>
+            <wsdl:input>
+                <soap12:body use="literal"/>
+            </wsdl:input>
+            <wsdl:output>
+                <soap12:body use="literal"/>
+            </wsdl:output>
+            <wsdl:fault name="AnalyticsWebServiceAnalyticsWebServiceException">
+                <soap12:fault use="literal" name="AnalyticsWebServiceAnalyticsWebServiceException"/>
+            </wsdl:fault>
+        </wsdl:operation>
         <wsdl:operation name="waitForIndexingForTable">
             <soap12:operation soapAction="urn:waitForIndexingForTable" style="document"/>
->>>>>>> 568f920c
-            <wsdl:input>
-                <soap12:body use="literal"/>
-            </wsdl:input>
-            <wsdl:fault name="AnalyticsWebServiceAnalyticsWebServiceException">
-                <soap12:fault use="literal" name="AnalyticsWebServiceAnalyticsWebServiceException"/>
-            </wsdl:fault>
-        </wsdl:operation>
-<<<<<<< HEAD
-        <wsdl:operation name="searchCount">
-            <soap12:operation soapAction="urn:searchCount" style="document"/>
-=======
+            <wsdl:input>
+                <soap12:body use="literal"/>
+            </wsdl:input>
+            <wsdl:fault name="AnalyticsWebServiceAnalyticsWebServiceException">
+                <soap12:fault use="literal" name="AnalyticsWebServiceAnalyticsWebServiceException"/>
+            </wsdl:fault>
+        </wsdl:operation>
         <wsdl:operation name="tableExists">
             <soap12:operation soapAction="urn:tableExists" style="document"/>
->>>>>>> 568f920c
-            <wsdl:input>
-                <soap12:body use="literal"/>
-            </wsdl:input>
-            <wsdl:output>
-                <soap12:body use="literal"/>
-            </wsdl:output>
-            <wsdl:fault name="AnalyticsWebServiceAnalyticsWebServiceException">
-                <soap12:fault use="literal" name="AnalyticsWebServiceAnalyticsWebServiceException"/>
-            </wsdl:fault>
-        </wsdl:operation>
-<<<<<<< HEAD
-        <wsdl:operation name="waitForIndexingForTable">
-            <soap12:operation soapAction="urn:waitForIndexingForTable" style="document"/>
-=======
+            <wsdl:input>
+                <soap12:body use="literal"/>
+            </wsdl:input>
+            <wsdl:output>
+                <soap12:body use="literal"/>
+            </wsdl:output>
+            <wsdl:fault name="AnalyticsWebServiceAnalyticsWebServiceException">
+                <soap12:fault use="literal" name="AnalyticsWebServiceAnalyticsWebServiceException"/>
+            </wsdl:fault>
+        </wsdl:operation>
         <wsdl:operation name="listRecordStoreNames">
             <soap12:operation soapAction="urn:listRecordStoreNames" style="document"/>
->>>>>>> 568f920c
-            <wsdl:input>
-                <soap12:body use="literal"/>
-            </wsdl:input>
-            <wsdl:fault name="AnalyticsWebServiceAnalyticsWebServiceException">
-                <soap12:fault use="literal" name="AnalyticsWebServiceAnalyticsWebServiceException"/>
-            </wsdl:fault>
-        </wsdl:operation>
-<<<<<<< HEAD
-        <wsdl:operation name="tableExists">
-            <soap12:operation soapAction="urn:tableExists" style="document"/>
-=======
+            <wsdl:input>
+                <soap12:body use="literal"/>
+            </wsdl:input>
+            <wsdl:output>
+                <soap12:body use="literal"/>
+            </wsdl:output>
+            <wsdl:fault name="AnalyticsWebServiceAnalyticsWebServiceException">
+                <soap12:fault use="literal" name="AnalyticsWebServiceAnalyticsWebServiceException"/>
+            </wsdl:fault>
+        </wsdl:operation>
         <wsdl:operation name="search">
             <soap12:operation soapAction="urn:search" style="document"/>
->>>>>>> 568f920c
-            <wsdl:input>
-                <soap12:body use="literal"/>
-            </wsdl:input>
-            <wsdl:output>
-                <soap12:body use="literal"/>
-            </wsdl:output>
-            <wsdl:fault name="AnalyticsWebServiceAnalyticsWebServiceException">
-                <soap12:fault use="literal" name="AnalyticsWebServiceAnalyticsWebServiceException"/>
-            </wsdl:fault>
-        </wsdl:operation>
-<<<<<<< HEAD
-        <wsdl:operation name="listRecordStoreNames">
-            <soap12:operation soapAction="urn:listRecordStoreNames" style="document"/>
-=======
+            <wsdl:input>
+                <soap12:body use="literal"/>
+            </wsdl:input>
+            <wsdl:output>
+                <soap12:body use="literal"/>
+            </wsdl:output>
+            <wsdl:fault name="AnalyticsWebServiceAnalyticsWebServiceException">
+                <soap12:fault use="literal" name="AnalyticsWebServiceAnalyticsWebServiceException"/>
+            </wsdl:fault>
+        </wsdl:operation>
         <wsdl:operation name="getRecordCount">
             <soap12:operation soapAction="urn:getRecordCount" style="document"/>
->>>>>>> 568f920c
-            <wsdl:input>
-                <soap12:body use="literal"/>
-            </wsdl:input>
-            <wsdl:output>
-                <soap12:body use="literal"/>
-            </wsdl:output>
-            <wsdl:fault name="AnalyticsWebServiceAnalyticsWebServiceException">
-                <soap12:fault use="literal" name="AnalyticsWebServiceAnalyticsWebServiceException"/>
-            </wsdl:fault>
-        </wsdl:operation>
-<<<<<<< HEAD
-        <wsdl:operation name="search">
-            <soap12:operation soapAction="urn:search" style="document"/>
-=======
+            <wsdl:input>
+                <soap12:body use="literal"/>
+            </wsdl:input>
+            <wsdl:output>
+                <soap12:body use="literal"/>
+            </wsdl:output>
+            <wsdl:fault name="AnalyticsWebServiceAnalyticsWebServiceException">
+                <soap12:fault use="literal" name="AnalyticsWebServiceAnalyticsWebServiceException"/>
+            </wsdl:fault>
+        </wsdl:operation>
         <wsdl:operation name="getRecordStoreNameByTable">
             <soap12:operation soapAction="urn:getRecordStoreNameByTable" style="document"/>
->>>>>>> 568f920c
             <wsdl:input>
                 <soap12:body use="literal"/>
             </wsdl:input>
@@ -1499,47 +1337,32 @@
                 <soap12:fault use="literal" name="AnalyticsWebServiceAnalyticsWebServiceException"/>
             </wsdl:fault>
         </wsdl:operation>
-<<<<<<< HEAD
-        <wsdl:operation name="getRecordStoreNameByTable">
-            <soap12:operation soapAction="urn:getRecordStoreNameByTable" style="document"/>
-=======
         <wsdl:operation name="drillDownSearchCount">
             <soap12:operation soapAction="urn:drillDownSearchCount" style="document"/>
->>>>>>> 568f920c
-            <wsdl:input>
-                <soap12:body use="literal"/>
-            </wsdl:input>
-            <wsdl:output>
-                <soap12:body use="literal"/>
-            </wsdl:output>
-            <wsdl:fault name="AnalyticsWebServiceAnalyticsWebServiceException">
-                <soap12:fault use="literal" name="AnalyticsWebServiceAnalyticsWebServiceException"/>
-            </wsdl:fault>
-        </wsdl:operation>
-<<<<<<< HEAD
-        <wsdl:operation name="getWithKeyValues">
-            <soap12:operation soapAction="urn:getWithKeyValues" style="document"/>
-=======
+            <wsdl:input>
+                <soap12:body use="literal"/>
+            </wsdl:input>
+            <wsdl:output>
+                <soap12:body use="literal"/>
+            </wsdl:output>
+            <wsdl:fault name="AnalyticsWebServiceAnalyticsWebServiceException">
+                <soap12:fault use="literal" name="AnalyticsWebServiceAnalyticsWebServiceException"/>
+            </wsdl:fault>
+        </wsdl:operation>
         <wsdl:operation name="getStreamDefinition">
             <soap12:operation soapAction="urn:getStreamDefinition" style="document"/>
->>>>>>> 568f920c
-            <wsdl:input>
-                <soap12:body use="literal"/>
-            </wsdl:input>
-            <wsdl:output>
-                <soap12:body use="literal"/>
-            </wsdl:output>
-            <wsdl:fault name="AnalyticsWebServiceAnalyticsWebServiceException">
-                <soap12:fault use="literal" name="AnalyticsWebServiceAnalyticsWebServiceException"/>
-            </wsdl:fault>
-        </wsdl:operation>
-<<<<<<< HEAD
-        <wsdl:operation name="drillDownSearchCount">
-            <soap12:operation soapAction="urn:drillDownSearchCount" style="document"/>
-=======
+            <wsdl:input>
+                <soap12:body use="literal"/>
+            </wsdl:input>
+            <wsdl:output>
+                <soap12:body use="literal"/>
+            </wsdl:output>
+            <wsdl:fault name="AnalyticsWebServiceAnalyticsWebServiceException">
+                <soap12:fault use="literal" name="AnalyticsWebServiceAnalyticsWebServiceException"/>
+            </wsdl:fault>
+        </wsdl:operation>
         <wsdl:operation name="addStreamDefinition">
             <soap12:operation soapAction="urn:addStreamDefinition" style="document"/>
->>>>>>> 568f920c
             <wsdl:input>
                 <soap12:body use="literal"/>
             </wsdl:input>
@@ -1553,47 +1376,29 @@
                 <soap12:fault use="literal" name="AnalyticsWebServiceMalformedStreamDefinitionException"/>
             </wsdl:fault>
         </wsdl:operation>
-<<<<<<< HEAD
-        <wsdl:operation name="getStreamDefinition">
-            <soap12:operation soapAction="urn:getStreamDefinition" style="document"/>
-=======
         <wsdl:operation name="searchWithAggregates">
             <soap12:operation soapAction="urn:searchWithAggregates" style="document"/>
->>>>>>> 568f920c
-            <wsdl:input>
-                <soap12:body use="literal"/>
-            </wsdl:input>
-            <wsdl:output>
-                <soap12:body use="literal"/>
-            </wsdl:output>
-            <wsdl:fault name="AnalyticsWebServiceAnalyticsWebServiceException">
-                <soap12:fault use="literal" name="AnalyticsWebServiceAnalyticsWebServiceException"/>
-            </wsdl:fault>
-        </wsdl:operation>
-<<<<<<< HEAD
-        <wsdl:operation name="addStreamDefinition">
-            <soap12:operation soapAction="urn:addStreamDefinition" style="document"/>
-=======
+            <wsdl:input>
+                <soap12:body use="literal"/>
+            </wsdl:input>
+            <wsdl:output>
+                <soap12:body use="literal"/>
+            </wsdl:output>
+            <wsdl:fault name="AnalyticsWebServiceAnalyticsWebServiceException">
+                <soap12:fault use="literal" name="AnalyticsWebServiceAnalyticsWebServiceException"/>
+            </wsdl:fault>
+        </wsdl:operation>
         <wsdl:operation name="waitForIndexing">
             <soap12:operation soapAction="urn:waitForIndexing" style="document"/>
->>>>>>> 568f920c
-            <wsdl:input>
-                <soap12:body use="literal"/>
-            </wsdl:input>
-            <wsdl:fault name="AnalyticsWebServiceAnalyticsWebServiceException">
-                <soap12:fault use="literal" name="AnalyticsWebServiceAnalyticsWebServiceException"/>
-            </wsdl:fault>
-            <wsdl:fault name="AnalyticsWebServiceMalformedStreamDefinitionException">
-                <soap12:fault use="literal" name="AnalyticsWebServiceMalformedStreamDefinitionException"/>
-            </wsdl:fault>
-        </wsdl:operation>
-<<<<<<< HEAD
-        <wsdl:operation name="searchWithAggregates">
-            <soap12:operation soapAction="urn:searchWithAggregates" style="document"/>
-=======
+            <wsdl:input>
+                <soap12:body use="literal"/>
+            </wsdl:input>
+            <wsdl:fault name="AnalyticsWebServiceAnalyticsWebServiceException">
+                <soap12:fault use="literal" name="AnalyticsWebServiceAnalyticsWebServiceException"/>
+            </wsdl:fault>
+        </wsdl:operation>
         <wsdl:operation name="getByRange">
             <soap12:operation soapAction="urn:getByRange" style="document"/>
->>>>>>> 568f920c
             <wsdl:input>
                 <soap12:body use="literal"/>
             </wsdl:input>
@@ -1616,30 +1421,20 @@
                 <soap12:fault use="literal" name="AnalyticsWebServiceAnalyticsWebServiceException"/>
             </wsdl:fault>
         </wsdl:operation>
-<<<<<<< HEAD
-        <wsdl:operation name="getByRange">
-            <soap12:operation soapAction="urn:getByRange" style="document"/>
-=======
         <wsdl:operation name="isRecordCountSupported">
             <soap12:operation soapAction="urn:isRecordCountSupported" style="document"/>
->>>>>>> 568f920c
-            <wsdl:input>
-                <soap12:body use="literal"/>
-            </wsdl:input>
-            <wsdl:output>
-                <soap12:body use="literal"/>
-            </wsdl:output>
-            <wsdl:fault name="AnalyticsWebServiceAnalyticsWebServiceException">
-                <soap12:fault use="literal" name="AnalyticsWebServiceAnalyticsWebServiceException"/>
-            </wsdl:fault>
-        </wsdl:operation>
-<<<<<<< HEAD
-        <wsdl:operation name="isRecordCountSupported">
-            <soap12:operation soapAction="urn:isRecordCountSupported" style="document"/>
-=======
+            <wsdl:input>
+                <soap12:body use="literal"/>
+            </wsdl:input>
+            <wsdl:output>
+                <soap12:body use="literal"/>
+            </wsdl:output>
+            <wsdl:fault name="AnalyticsWebServiceAnalyticsWebServiceException">
+                <soap12:fault use="literal" name="AnalyticsWebServiceAnalyticsWebServiceException"/>
+            </wsdl:fault>
+        </wsdl:operation>
         <wsdl:operation name="searchWithSorting">
             <soap12:operation soapAction="urn:searchWithSorting" style="document"/>
->>>>>>> 568f920c
             <wsdl:input>
                 <soap12:body use="literal"/>
             </wsdl:input>
@@ -1725,7 +1520,15 @@
     </wsdl:binding>
     <wsdl:binding name="AnalyticsWebServiceHttpBinding" type="ns:AnalyticsWebServicePortType">
         <http:binding verb="POST"/>
-<<<<<<< HEAD
+        <wsdl:operation name="isPaginationSupported">
+            <http:operation location="isPaginationSupported"/>
+            <wsdl:input>
+                <mime:content type="text/xml" part="parameters"/>
+            </wsdl:input>
+            <wsdl:output>
+                <mime:content type="text/xml" part="parameters"/>
+            </wsdl:output>
+        </wsdl:operation>
         <wsdl:operation name="listTables">
             <http:operation location="listTables"/>
             <wsdl:input>
@@ -1735,17 +1538,6 @@
                 <mime:content type="text/xml" part="parameters"/>
             </wsdl:output>
         </wsdl:operation>
-=======
->>>>>>> 568f920c
-        <wsdl:operation name="isPaginationSupported">
-            <http:operation location="isPaginationSupported"/>
-            <wsdl:input>
-                <mime:content type="text/xml" part="parameters"/>
-            </wsdl:input>
-            <wsdl:output>
-                <mime:content type="text/xml" part="parameters"/>
-            </wsdl:output>
-        </wsdl:operation>
         <wsdl:operation name="getTableSchema">
             <http:operation location="getTableSchema"/>
             <wsdl:input>
@@ -1755,59 +1547,33 @@
                 <mime:content type="text/xml" part="parameters"/>
             </wsdl:output>
         </wsdl:operation>
-<<<<<<< HEAD
         <wsdl:operation name="createTable">
             <http:operation location="createTable"/>
-=======
-        <wsdl:operation name="getTableSchema">
-            <http:operation location="getTableSchema"/>
->>>>>>> 568f920c
-            <wsdl:input>
-                <mime:content type="text/xml" part="parameters"/>
-            </wsdl:input>
-        </wsdl:operation>
-<<<<<<< HEAD
+            <wsdl:input>
+                <mime:content type="text/xml" part="parameters"/>
+            </wsdl:input>
+        </wsdl:operation>
         <wsdl:operation name="reIndex">
             <http:operation location="reIndex"/>
-=======
-        <wsdl:operation name="createTable">
-            <http:operation location="createTable"/>
->>>>>>> 568f920c
-            <wsdl:input>
-                <mime:content type="text/xml" part="parameters"/>
-            </wsdl:input>
-        </wsdl:operation>
-<<<<<<< HEAD
+            <wsdl:input>
+                <mime:content type="text/xml" part="parameters"/>
+            </wsdl:input>
+        </wsdl:operation>
         <wsdl:operation name="searchCount">
             <http:operation location="searchCount"/>
-=======
-        <wsdl:operation name="reIndex">
-            <http:operation location="reIndex"/>
->>>>>>> 568f920c
-            <wsdl:input>
-                <mime:content type="text/xml" part="parameters"/>
-            </wsdl:input>
-        </wsdl:operation>
-<<<<<<< HEAD
+            <wsdl:input>
+                <mime:content type="text/xml" part="parameters"/>
+            </wsdl:input>
+            <wsdl:output>
+                <mime:content type="text/xml" part="parameters"/>
+            </wsdl:output>
+        </wsdl:operation>
         <wsdl:operation name="waitForIndexingForTable">
             <http:operation location="waitForIndexingForTable"/>
-=======
-        <wsdl:operation name="searchCount">
-            <http:operation location="searchCount"/>
->>>>>>> 568f920c
-            <wsdl:input>
-                <mime:content type="text/xml" part="parameters"/>
-            </wsdl:input>
-        </wsdl:operation>
-<<<<<<< HEAD
-=======
-        <wsdl:operation name="waitForIndexingForTable">
-            <http:operation location="waitForIndexingForTable"/>
-            <wsdl:input>
-                <mime:content type="text/xml" part="parameters"/>
-            </wsdl:input>
-        </wsdl:operation>
->>>>>>> 568f920c
+            <wsdl:input>
+                <mime:content type="text/xml" part="parameters"/>
+            </wsdl:input>
+        </wsdl:operation>
         <wsdl:operation name="tableExists">
             <http:operation location="tableExists"/>
             <wsdl:input>
@@ -1913,105 +1679,71 @@
                 <mime:content type="text/xml" part="parameters"/>
             </wsdl:output>
         </wsdl:operation>
-<<<<<<< HEAD
+        <wsdl:operation name="searchMultiTablesWithAggregates">
+            <http:operation location="searchMultiTablesWithAggregates"/>
+            <wsdl:input>
+                <mime:content type="text/xml" part="parameters"/>
+            </wsdl:input>
+            <wsdl:output>
+                <mime:content type="text/xml" part="parameters"/>
+            </wsdl:output>
+        </wsdl:operation>
         <wsdl:operation name="isRecordCountSupported">
             <http:operation location="isRecordCountSupported"/>
-=======
-        <wsdl:operation name="searchMultiTablesWithAggregates">
-            <http:operation location="searchMultiTablesWithAggregates"/>
->>>>>>> 568f920c
-            <wsdl:input>
-                <mime:content type="text/xml" part="parameters"/>
-            </wsdl:input>
-            <wsdl:output>
-                <mime:content type="text/xml" part="parameters"/>
-            </wsdl:output>
-        </wsdl:operation>
-<<<<<<< HEAD
+            <wsdl:input>
+                <mime:content type="text/xml" part="parameters"/>
+            </wsdl:input>
+            <wsdl:output>
+                <mime:content type="text/xml" part="parameters"/>
+            </wsdl:output>
+        </wsdl:operation>
+        <wsdl:operation name="searchWithSorting">
+            <http:operation location="searchWithSorting"/>
+            <wsdl:input>
+                <mime:content type="text/xml" part="parameters"/>
+            </wsdl:input>
+            <wsdl:output>
+                <mime:content type="text/xml" part="parameters"/>
+            </wsdl:output>
+        </wsdl:operation>
         <wsdl:operation name="drillDownSearch">
             <http:operation location="drillDownSearch"/>
-=======
-        <wsdl:operation name="isRecordCountSupported">
-            <http:operation location="isRecordCountSupported"/>
->>>>>>> 568f920c
-            <wsdl:input>
-                <mime:content type="text/xml" part="parameters"/>
-            </wsdl:input>
-            <wsdl:output>
-                <mime:content type="text/xml" part="parameters"/>
-            </wsdl:output>
-        </wsdl:operation>
-<<<<<<< HEAD
+            <wsdl:input>
+                <mime:content type="text/xml" part="parameters"/>
+            </wsdl:input>
+            <wsdl:output>
+                <mime:content type="text/xml" part="parameters"/>
+            </wsdl:output>
+        </wsdl:operation>
         <wsdl:operation name="drillDownCategories">
             <http:operation location="drillDownCategories"/>
-=======
-        <wsdl:operation name="searchWithSorting">
-            <http:operation location="searchWithSorting"/>
->>>>>>> 568f920c
-            <wsdl:input>
-                <mime:content type="text/xml" part="parameters"/>
-            </wsdl:input>
-            <wsdl:output>
-                <mime:content type="text/xml" part="parameters"/>
-            </wsdl:output>
-        </wsdl:operation>
-<<<<<<< HEAD
+            <wsdl:input>
+                <mime:content type="text/xml" part="parameters"/>
+            </wsdl:input>
+            <wsdl:output>
+                <mime:content type="text/xml" part="parameters"/>
+            </wsdl:output>
+        </wsdl:operation>
         <wsdl:operation name="setTableSchema">
             <http:operation location="setTableSchema"/>
-=======
-        <wsdl:operation name="drillDownSearch">
-            <http:operation location="drillDownSearch"/>
->>>>>>> 568f920c
-            <wsdl:input>
-                <mime:content type="text/xml" part="parameters"/>
-            </wsdl:input>
-            <wsdl:output>
-                <mime:content type="text/xml" part="parameters"/>
-            </wsdl:output>
-        </wsdl:operation>
-<<<<<<< HEAD
+            <wsdl:input>
+                <mime:content type="text/xml" part="parameters"/>
+            </wsdl:input>
+        </wsdl:operation>
         <wsdl:operation name="clearIndices">
             <http:operation location="clearIndices"/>
-=======
-        <wsdl:operation name="drillDownCategories">
-            <http:operation location="drillDownCategories"/>
->>>>>>> 568f920c
-            <wsdl:input>
-                <mime:content type="text/xml" part="parameters"/>
-            </wsdl:input>
-        </wsdl:operation>
-<<<<<<< HEAD
+            <wsdl:input>
+                <mime:content type="text/xml" part="parameters"/>
+            </wsdl:input>
+        </wsdl:operation>
         <wsdl:operation name="getById">
             <http:operation location="getById"/>
-=======
-        <wsdl:operation name="setTableSchema">
-            <http:operation location="setTableSchema"/>
->>>>>>> 568f920c
-            <wsdl:input>
-                <mime:content type="text/xml" part="parameters"/>
-            </wsdl:input>
-        </wsdl:operation>
-<<<<<<< HEAD
-        <wsdl:operation name="publishEvent">
-            <http:operation location="publishEvent"/>
-=======
-        <wsdl:operation name="clearIndices">
-            <http:operation location="clearIndices"/>
->>>>>>> 568f920c
-            <wsdl:input>
-                <mime:content type="text/xml" part="parameters"/>
-            </wsdl:input>
-        </wsdl:operation>
-<<<<<<< HEAD
-        <wsdl:operation name="deleteByIds">
-            <http:operation location="deleteByIds"/>
-=======
-        <wsdl:operation name="getById">
-            <http:operation location="getById"/>
->>>>>>> 568f920c
-            <wsdl:input>
-                <mime:content type="text/xml" part="parameters"/>
-            </wsdl:input>
+            <wsdl:input>
+                <mime:content type="text/xml" part="parameters"/>
+            </wsdl:input>
+            <wsdl:output>
+                <mime:content type="text/xml" part="parameters"/>
+            </wsdl:output>
         </wsdl:operation>
         <wsdl:operation name="publishEvent">
             <http:operation location="publishEvent"/>
