<!--
 ~ Copyright (c) 2005-2014, WSO2 Inc. (http://www.wso2.org) All Rights Reserved.
 ~
 ~ WSO2 Inc. licenses this file to you under the Apache License,
 ~ Version 2.0 (the "License"); you may not use this file except
 ~ in compliance with the License.
 ~ You may obtain a copy of the License at
 ~
 ~    http://www.apache.org/licenses/LICENSE-2.0
 ~
 ~ Unless required by applicable law or agreed to in writing,
 ~ software distributed under the License is distributed on an
 ~ "AS IS" BASIS, WITHOUT WARRANTIES OR CONDITIONS OF ANY
 ~ KIND, either express or implied.  See the License for the
 ~ specific language governing permissions and limitations
 ~ under the License.
-->
<project xmlns="http://maven.apache.org/POM/4.0.0" xmlns:xsi="http://www.w3.org/2001/XMLSchema-instance" xsi:schemaLocation="http://maven.apache.org/POM/4.0.0 http://maven.apache.org/maven-v4_0_0.xsd">

    <parent>
        <groupId>org.wso2</groupId>
        <artifactId>wso2</artifactId>
        <version>1</version>
    </parent>

    <modelVersion>4.0.0</modelVersion>
    <groupId>org.wso2.carbon.analytics-common</groupId>
    <artifactId>carbon-analytics-common</artifactId>
    <packaging>pom</packaging>
    <version>1.0.0-SNAPSHOT</version>
    <name>WSO2 Carbon - Carbon Analytics Common Aggregator Module</name>
    <url>http://wso2.org</url>

    <modules>
        <module>service-stubs</module>
        <module>components/analytics-dashboard</module>
        <module>components/data-bridge</module>
        <module>components/event-stream</module>
        <module>components/application-deployer</module>
        <module>features/event-stream</module>
        <module>features/data-bridge</module>
        <module>features/analytics-dashboard</module>
        <module>features/application-deployer</module>
    </modules>

    <dependencyManagement>
        <dependencies>
            <!--orbit dependencies start-->
            <dependency>
                <groupId>org.apache.axis2.wso2</groupId>
                <artifactId>axis2</artifactId>
                <version>${orbit.version.axis2}</version>
            </dependency>
            <dependency>
                <groupId>libthrift.wso2</groupId>
                <artifactId>libthrift</artifactId>
                <version>${libthrift.wso2.version}</version>
            </dependency>
            <dependency>
                <groupId>commons-lang.wso2</groupId>
                <artifactId>commons-lang</artifactId>
                <version>${orbit.version.commons.lang}</version>
            </dependency>
            <dependency>
                <groupId>org.apache.axis2.wso2</groupId>
                <artifactId>axis2-client</artifactId>
                <version>${orbit.version.axis2}</version>
            </dependency>
            <dependency>
                <groupId>org.apache.neethi.wso2</groupId>
                <artifactId>neethi</artifactId>
                <version>${neethi.osgi.version}</version>
            </dependency>
            <dependency>
                <groupId>org.apache.ws.commons.axiom.wso2</groupId>
                <artifactId>axiom</artifactId>
                <version>${orbit.version.axiom}</version>
            </dependency>
            <dependency>
                <groupId>com.google.guava.wso2</groupId>
                <artifactId>guava</artifactId>
                <version>${google.guava.wso2.version}</version>
            </dependency>
            <dependency>
                <groupId>com.lmax.wso2</groupId>
                <artifactId>disruptor</artifactId>
                <version>${disruptor.orbit.version}</version>
            </dependency>
            <!--orbit dependencies end-->

            <!--carbon-kernel dependencies start-->
            <dependency>
                <groupId>org.wso2.carbon</groupId>
                <artifactId>org.wso2.carbon.core</artifactId>
                <version>${carbon.kernel.version}</version>
            </dependency>
            <dependency>
                <groupId>org.wso2.carbon</groupId>
                <artifactId>org.wso2.carbon.core.common</artifactId>
                <version>${carbon.kernel.version}</version>
            </dependency>
            <dependency>
                <groupId>org.wso2.carbon</groupId>
                <artifactId>org.wso2.carbon.authenticator.proxy</artifactId>
                <version>${carbon.kernel.version}</version>
            </dependency>
            <dependency>
                <groupId>org.wso2.carbon</groupId>
                <artifactId>org.wso2.carbon.authenticator.stub</artifactId>
                <version>${carbon.kernel.version}</version>
            </dependency>
            <dependency>
                <groupId>org.wso2.carbon</groupId>
                <artifactId>org.wso2.carbon.ui</artifactId>
                <version>${carbon.kernel.version}</version>
            </dependency>
            <dependency>
                <groupId>org.wso2.carbon</groupId>
                <artifactId>org.wso2.carbon.utils</artifactId>
                <version>${carbon.kernel.version}</version>
            </dependency>
            <dependency>
                <groupId>org.wso2.carbon</groupId>
                <artifactId>org.wso2.carbon.logging</artifactId>
                <version>${carbon.kernel.version}</version>
            </dependency>
            <dependency>
                <groupId>org.wso2.carbon</groupId>
                <artifactId>org.wso2.carbon.user.core</artifactId>
                <version>${carbon.kernel.version}</version>
            </dependency>
            <!--carbon-kernel dependencies stop-->

            <!--carbon-commons dependencies start-->
            <dependency>
                <groupId>org.wso2.carbon.commons</groupId>
                <artifactId>org.wso2.carbon.tenant.common</artifactId>
                <version>${carbon.commons.version}</version>
            </dependency>
            <dependency>
                <groupId>org.wso2.carbon.commons</groupId>
                <artifactId>org.wso2.carbon.identity.authentication</artifactId>
                <version>${carbon.commons.version}</version>
            </dependency>
            <!--carbon-commons dependencies stop-->

            <!--siddhi dependencies start-->
            <dependency>
                <groupId>org.wso2.siddhi</groupId>
                <artifactId>siddhi-core</artifactId>
                <version>${siddhi.version}</version>
            </dependency>
            <!--siddhi dependencies stop-->

            <!--third party dependencies start-->
            <dependency>
                <groupId>com.google.code.gson</groupId>
                <artifactId>gson</artifactId>
                <version>${gson.version}</version>
            </dependency>
            <dependency>
                <groupId>junit</groupId>
                <artifactId>junit</artifactId>
                <scope>test</scope>
                <version>${junit.version}</version>
            </dependency>
            <dependency>
                <groupId>org.slf4j</groupId>
                <artifactId>slf4j-api</artifactId>
                <version>${slf4j.version}</version>
            </dependency>
            <dependency>
                <groupId>org.slf4j</groupId>
                <artifactId>slf4j-log4j12</artifactId>
                <version>${slf4j.version}</version>
            </dependency>
            <dependency>
                <groupId>commons-pool.wso2</groupId>
                <artifactId>commons-pool</artifactId>
                <version>${commons.pool.version}</version>
            </dependency>
            <dependency>
                <groupId>org.apache.httpcomponents.wso2</groupId>
                <artifactId>httpclient</artifactId>
                <version>${httpclient.httpcomponents.wso2.version}</version>
            </dependency>
            <dependency>
                <groupId>org.apache.httpcomponents.wso2</groupId>
                <artifactId>httpcore</artifactId>
                <version>${httpcore.httpcomponents.wso2.version}</version>
            </dependency>
            <dependency>
                <groupId>org.eclipse.osgi</groupId>
                <artifactId>org.eclipse.osgi</artifactId>
                <version>${org.eclipse.osgi.version}</version>
            </dependency>
            <dependency>
                <groupId>org.eclipse.osgi</groupId>
                <artifactId>org.eclipse.osgi.services</artifactId>
                <version>${version.equinox.osgi.services}</version>
            </dependency>
            <dependency>
                <groupId>org.json.wso2</groupId>
                <artifactId>json</artifactId>
                <version>${orbit.version.json}</version>
            </dependency>
            <dependency>
                <groupId>slf4j.wso2</groupId>
                <artifactId>slf4j</artifactId>
                <version>${slf4j.wso2.version}</version>
            </dependency>
            <dependency>
                <groupId>com.google.guava</groupId>
                <artifactId>guava</artifactId>
                <version>${google.guava.version}</version>
            </dependency>
            <dependency>
                <groupId>com.googlecode.disruptor.wso2</groupId>
                <artifactId>disruptor</artifactId>
                <version>${orbit.version.distruptor}</version>
            </dependency>
            <!--third party dependencies stop-->

            <!--carbon analytics common dependencies start-->
            <dependency>
                <groupId>org.wso2.carbon.analytics-common</groupId>
                <artifactId>org.wso2.carbon.event.stream.admin</artifactId>
                <version>${carbon.analytics.common.version}</version>
            </dependency>
            <dependency>
                <groupId>org.wso2.carbon.analytics-common</groupId>
                <artifactId>org.wso2.carbon.event.stream.core</artifactId>
                <version>${carbon.analytics.common.version}</version>
            </dependency>
            <dependency>
                <groupId>org.wso2.carbon.analytics-common</groupId>
                <artifactId>org.wso2.carbon.event.stream.stub</artifactId>
                <version>${carbon.analytics.common.version}</version>
            </dependency>
            <dependency>
                <groupId>org.wso2.carbon.analytics-common</groupId>
                <artifactId>org.wso2.carbon.event.stream.ui</artifactId>
                <version>${carbon.analytics.common.version}</version>
            </dependency>
            <dependency>
                <groupId>org.wso2.carbon.analytics-common</groupId>
                <artifactId>org.wso2.carbon.databridge.commons</artifactId>
                <version>${carbon.analytics.common.version}</version>
            </dependency>
            <dependency>
                <groupId>org.wso2.carbon.analytics-common</groupId>
                <artifactId>org.wso2.carbon.databridge.commons.thrift</artifactId>
                <version>${carbon.analytics.common.version}</version>
            </dependency>
            <dependency>
                <groupId>org.wso2.carbon.analytics-common</groupId>
                <artifactId>org.wso2.carbon.databridge.commons.binary</artifactId>
                <version>${carbon.analytics.common.version}</version>
            </dependency>
            <dependency>
                <groupId>org.wso2.carbon.analytics-common</groupId>
                <artifactId>org.wso2.carbon.databridge.agent.thrift</artifactId>
                <version>${carbon.analytics.common.version}</version>
            </dependency>
            <dependency>
                <groupId>org.wso2.carbon.analytics-common</groupId>
                <artifactId>org.wso2.carbon.databridge.core</artifactId>
                <version>${carbon.analytics.common.version}</version>
            </dependency>
            <dependency>
                <groupId>org.wso2.carbon.analytics-common</groupId>
                <artifactId>org.wso2.carbon.databridge.streamdefn.registry</artifactId>
                <version>${carbon.analytics.common.version}</version>
            </dependency>
            <dependency>
                <groupId>org.wso2.carbon.analytics-common</groupId>
                <artifactId>org.wso2.carbon.databridge.streamdefn.filesystem</artifactId>
                <version>${carbon.analytics.common.version}</version>
            </dependency>
            <dependency>
                <groupId>org.wso2.carbon.analytics-common</groupId>
                <artifactId>org.wso2.carbon.databridge.receiver.thrift</artifactId>
                <version>${carbon.analytics.common.version}</version>
            </dependency>
            <dependency>
                <groupId>org.wso2.carbon.analytics-common</groupId>
                <artifactId>org.wso2.carbon.databridge.receiver.binary</artifactId>
                <version>${carbon.analytics.common.version}</version>
            </dependency>
            <dependency>
                <groupId>org.wso2.carbon.analytics-common</groupId>
                <artifactId>org.wso2.carbon.databridge.agent</artifactId>
                <version>${carbon.analytics.common.version}</version>
            </dependency>
            <dependency>
                <groupId>org.wso2.carbon.analytics-common</groupId>
                <artifactId>org.wso2.carbon.analytics.dashboard.stub</artifactId>
                <version>${carbon.analytics.common.version}</version>
            </dependency>
            <dependency>
                <groupId>org.wso2.carbon.analytics-common</groupId>
                <artifactId>org.wso2.carbon.analytics.dashboard.batch.stub</artifactId>
                <version>${carbon.analytics.common.version}</version>
            </dependency>
            <dependency>
                <groupId>org.wso2.carbon.analytics-common</groupId>
                <artifactId>org.wso2.carbon.analytics.dashboard.admin</artifactId>
                <version>${carbon.analytics.common.version}</version>
            </dependency>
            <dependency>
                <groupId>org.wso2.carbon.analytics-common</groupId>
                <artifactId>org.wso2.carbon.analytics.dashboard.batch.admin</artifactId>
                <version>${carbon.analytics.common.version}</version>
            </dependency>
            <!--<dependency>-->
            <!--<groupId>org.wso2.carbon.analytics-common</groupId>-->
            <!--<artifactId>org.wso2.carbon.analytics.dashboard.ui</artifactId>-->
            <!--<version>${carbon.analytics.common.version}</version>-->
            <!--</dependency>-->
            <!--<dependency>-->
            <!--<groupId>org.wso2.carbon.event-processing</groupId>-->
            <!--<artifactId>org.wso2.carbon.event.publisher.stub</artifactId>-->
            <!--<version>${carbon.event.processing.version}</version>-->
            <!--</dependency>-->
<<<<<<< HEAD
            <!--
            <dependency>
                <groupId>org.wso2.carbon.analytics-common</groupId>
                <artifactId>org.wso2.carbon.event.stream.stub</artifactId>
                <version>${carbon.analytics.common.version}</version>
            </dependency>
            -->
            <dependency>
                <groupId>org.wso2.carbon</groupId>
                <artifactId>org.wso2.carbon.application.deployer</artifactId>
                <version>${carbon.kernel.version}</version>
            </dependency>
            <dependency>
                <groupId>org.wso2.carbon.analytics-common</groupId>
                <artifactId>org.wso2.carbon.event.application.deployer</artifactId>
                <version>${carbon.analytics.common.version}</version>
            </dependency>

=======
>>>>>>> f20969b7

            <!--carbon analytics common dependencies stop-->

            <!--features start-->
            <dependency>
                <groupId>org.wso2.carbon.analytics-common</groupId>
                <artifactId>org.wso2.carbon.event.stream.server.feature</artifactId>
                <version>${carbon.analytics.common.version}</version>
                <type>zip</type>
            </dependency>
            <dependency>
                <groupId>org.wso2.carbon.analytics-common</groupId>
                <artifactId>org.wso2.carbon.event.stream.ui.feature</artifactId>
                <version>${carbon.analytics.common.version}</version>
                <type>zip</type>
            </dependency>
            <dependency>
                <groupId>org.wso2.carbon.analytics-common</groupId>
                <artifactId>org.wso2.carbon.databridge.commons.server.feature</artifactId>
                <version>${carbon.analytics.common.version}</version>
                <type>zip</type>
            </dependency>
            <dependency>
                <groupId>org.wso2.carbon.analytics-common</groupId>
                <artifactId>org.wso2.carbon.databridge.commons.thrift.server.feature</artifactId>
                <version>${carbon.analytics.common.version}</version>
                <type>zip</type>
            </dependency>
            <dependency>
                <groupId>org.wso2.carbon.analytics-common</groupId>
                <artifactId>org.wso2.carbon.databridge.commons.binary.server.feature</artifactId>
                <version>${carbon.analytics.common.version}</version>
                <type>zip</type>
            </dependency>
            <dependency>
                <groupId>org.wso2.carbon.analytics-common</groupId>
                <artifactId>org.wso2.carbon.databridge.agent.thrift.server.feature</artifactId>
                <version>${carbon.analytics.common.version}</version>
                <type>zip</type>
            </dependency>
            <dependency>
                <groupId>org.wso2.carbon.analytics-common</groupId>
                <artifactId>org.wso2.carbon.databridge.agent.server.feature</artifactId>
                <version>${carbon.analytics.common.version}</version>
                <type>zip</type>
            </dependency>
            <dependency>
                <groupId>org.wso2.carbon.analytics-common</groupId>
                <artifactId>org.wso2.carbon.databridge.core.server.feature</artifactId>
                <version>${carbon.analytics.common.version}</version>
                <type>zip</type>
            </dependency>
            <dependency>
                <groupId>org.wso2.carbon.analytics-common</groupId>
                <artifactId>org.wso2.carbon.databridge.receiver.binary.server.feature</artifactId>
                <version>${carbon.analytics.common.version}</version>
                <type>zip</type>
            </dependency>
            <dependency>
                <groupId>org.wso2.carbon.analytics-common</groupId>
                <artifactId>org.wso2.carbon.databridge.receiver.thrift.server.feature</artifactId>
                <version>${carbon.analytics.common.version}</version>
                <type>zip</type>
            </dependency>
            <dependency>
                <groupId>org.wso2.carbon.analytics-common</groupId>
                <artifactId>org.wso2.carbon.analytics.dashboard.feature</artifactId>
                <version>${carbon.analytics.common.version}</version>
                <type>zip</type>
            </dependency>
            <dependency>
                <groupId>org.wso2.carbon.analytics-common</groupId>
                <artifactId>org.wso2.carbon.analytics.dashboard.server.feature</artifactId>
                <version>${carbon.analytics.common.version}</version>
                <type>zip</type>
            </dependency>


            <!--<dependency>-->
            <!--<groupId>org.wso2.carbon.analytics-common</groupId>-->
            <!--<artifactId>org.wso2.carbon.analytics.dashboard.ui.feature</artifactId>-->
            <!--<version>${carbon.analytics.common.version}</version>-->
            <!--<type>zip</type>-->
            <!--</dependency>-->
            <!--features end-->
        </dependencies>
    </dependencyManagement>


    <build>
        <extensions>
            <extension>
                <groupId>org.apache.maven.wagon</groupId>
                <artifactId>wagon-ssh</artifactId>
                <version>2.1</version>
            </extension>
        </extensions>

        <plugins>
            <plugin>
                <groupId>org.apache.maven.plugins</groupId>
                <artifactId>maven-release-plugin</artifactId>
                <configuration>
                    <preparationGoals>clean install</preparationGoals>
                    <autoVersionSubmodules>true</autoVersionSubmodules>
                </configuration>
            </plugin>
            <plugin>
                <groupId>org.apache.maven.plugins</groupId>
                <artifactId>maven-deploy-plugin</artifactId>
            </plugin>
            <plugin>
                <groupId>org.jvnet.maven.incrementalbuild</groupId>
                <artifactId>incremental-build-plugin</artifactId>
                <version>1.3</version>
                <executions>
                    <execution>
                        <goals>
                            <goal>incremental-build</goal>
                        </goals>
                    </execution>
                </executions>
            </plugin>
            <plugin>
                <groupId>org.apache.maven.plugins</groupId>
                <artifactId>maven-compiler-plugin</artifactId>
                <configuration>
                    <encoding>UTF-8</encoding>
                    <source>1.6</source>
                    <target>1.6</target>
                </configuration>
            </plugin>
        </plugins>
        <pluginManagement>
            <plugins>
                <plugin>
                    <groupId>org.apache.felix</groupId>
                    <artifactId>maven-scr-plugin</artifactId>
                    <version>1.7.2</version>
                    <executions>
                        <execution>
                            <id>generate-scr-scrdescriptor</id>
                            <goals>
                                <goal>scr</goal>
                            </goals>
                        </execution>
                    </executions>
                </plugin>
                <plugin>
                    <groupId>org.apache.felix</groupId>
                    <artifactId>maven-bundle-plugin</artifactId>
                    <version>2.3.5</version>
                    <extensions>true</extensions>
                    <configuration>
                        <obrRepository>NONE</obrRepository>
                    </configuration>
                </plugin>
                <plugin>
                    <groupId>org.apache.maven.plugins</groupId>
                    <artifactId>maven-antrun-plugin</artifactId>
                    <version>1.1</version>
                </plugin>
                <plugin>
                    <groupId>org.codehaus.mojo</groupId>
                    <artifactId>build-helper-maven-plugin</artifactId>
                    <version>1.7</version>
                </plugin>
            </plugins>
        </pluginManagement>
    </build>

    <profiles>
        <profile>
            <id>default</id>
            <activation>
                <activeByDefault>true</activeByDefault>
            </activation>
            <modules>
            </modules>
        </profile>
        <profile>
            <id>builder</id>
            <activation>
                <property>
                    <name>builder</name>
                    <value>true</value>
                </property>
            </activation>
            <modules>
                <!--<module>components/event-stream</module>-->
            </modules>
        </profile>
        <profile>
            <id>sonar-profile</id>
            <activation>
                <property>
                    <name>bamboo</name>
                    <value>sonar</value>
                </property>
            </activation>
            <modules>
                <!--<module>components/event-stream</module>-->
            </modules>
        </profile>
    </profiles>

    <scm>
        <url>https://github.com/wso2/carbon-analytics-common.git</url>
        <developerConnection>scm:git:https://github.com/wso2/carbon-analytics-common.git</developerConnection>
        <connection>scm:git:https://github.com/wso2/carbon-analytics-common.git</connection>
        <tag>HEAD</tag>
    </scm>

    <pluginRepositories>
        <pluginRepository>
            <id>wso2.releases</id>
            <name>WSO2 internal Repository</name>
            <url>http://maven.wso2.org/nexus/content/repositories/releases/</url>
            <releases>
                <enabled>true</enabled>
                <updatePolicy>daily</updatePolicy>
                <checksumPolicy>ignore</checksumPolicy>
            </releases>
        </pluginRepository>
        <pluginRepository>
            <id>wso2.snapshots</id>
            <name>Apache Snapshot Repository</name>
            <url>http://maven.wso2.org/nexus/content/repositories/snapshots/</url>
            <snapshots>
                <enabled>true</enabled>
                <updatePolicy>daily</updatePolicy>
            </snapshots>
            <releases>
                <enabled>false</enabled>
            </releases>
        </pluginRepository>
        <pluginRepository>
            <id>wso2-nexus</id>
            <name>WSO2 internal Repository</name>
            <url>http://maven.wso2.org/nexus/content/groups/wso2-public/</url>
            <releases>
                <enabled>true</enabled>
                <updatePolicy>daily</updatePolicy>
                <checksumPolicy>ignore</checksumPolicy>
            </releases>
        </pluginRepository>
    </pluginRepositories>

    <repositories>
        <repository>
            <id>wso2-nexus</id>
            <name>WSO2 internal Repository</name>
            <url>http://maven.wso2.org/nexus/content/groups/wso2-public/</url>
            <releases>
                <enabled>true</enabled>
                <updatePolicy>daily</updatePolicy>
                <checksumPolicy>ignore</checksumPolicy>
            </releases>
        </repository>

        <repository>
            <id>wso2.releases</id>
            <name>WSO2 internal Repository</name>
            <url>http://maven.wso2.org/nexus/content/repositories/releases/</url>
            <releases>
                <enabled>true</enabled>
                <updatePolicy>daily</updatePolicy>
                <checksumPolicy>ignore</checksumPolicy>
            </releases>
        </repository>

        <repository>
            <id>wso2.snapshots</id>
            <name>Apache Snapshot Repository</name>
            <url>http://maven.wso2.org/nexus/content/repositories/snapshots/</url>
            <snapshots>
                <enabled>true</enabled>
                <updatePolicy>daily</updatePolicy>
            </snapshots>
            <releases>
                <enabled>false</enabled>
            </releases>
        </repository>

    </repositories>

    <properties>
        <carbon.analytics.common.version>1.0.0-SNAPSHOT</carbon.analytics.common.version>
        <carbon.event.processing.version>2.0.4-SNAPSHOT</carbon.event.processing.version>

        <!-- Carbon kernel version -->
        <carbon.kernel.version>4.3.0</carbon.kernel.version>
        <!--<carbon.kernel.imp.pkg.version>[4.3.0, 4.4.0)</carbon.kernel.imp.pkg.version>-->

        <orbit.version.json>2.0.0.wso2v1</orbit.version.json>

        <carbon.commons.version>4.3.4</carbon.commons.version>
        <!--<carbon.commons.imp.pkg.version>[4.3.0, 4.4.0)</carbon.commons.imp.pkg.version>-->

        <!--CEP versions-->
        <siddhi.version>3.0.0-SNAPSHOT</siddhi.version>

        <carbon.p2.plugin.version>1.5.3</carbon.p2.plugin.version>
        <tomcat.websocket.version>7.0.54</tomcat.websocket.version>
        <orbit.version.axiom>1.2.11.wso2v5</orbit.version.axiom>
        <imp.pkg.version.range.axiom>[1.2.11.wso2v5, 1.3.0)</imp.pkg.version.range.axiom>
        <orbit.version.axis2>1.6.1.wso2v11</orbit.version.axis2>
        <imp.pkg.version.range.axis2>[1.6.1.wso2v11, 1.7.0)</imp.pkg.version.range.axis2>
        <axis2-transports.version>1.1.0-wso2v10</axis2-transports.version>
        <neethi.osgi.version>2.0.4.wso2v4</neethi.osgi.version>
        <neethi.osgi.version.range>[2.0.4.wso2v4, 3.1.0)</neethi.osgi.version.range>
        <rampart.wso2.version>1.6.1.wso2v14</rampart.wso2.version>
        <libthrift.wso2.version>0.8.0.wso2v1</libthrift.wso2.version>
        <orbit.version.commons.lang>2.6.0.wso2v1</orbit.version.commons.lang>
        <gson.version>2.1</gson.version>
        <slf4j.version>1.7.5</slf4j.version>
        <geronimo-jms.version>1.1.1</geronimo-jms.version>
        <hector.wso2.version>1.1.4.wso2v1</hector.wso2.version>
        <google.guava.wso2.version>12.0.0.wso2v1</google.guava.wso2.version>
        <junit.version>4.10</junit.version>
        <disruptor.version>3.2.1</disruptor.version>
        <disruptor.orbit.version>${disruptor.version}.wso2v1</disruptor.orbit.version>
        <kafka.version>0.8.1</kafka.version>
        <org.eclipse.paho.version>0.4.0</org.eclipse.paho.version>
        <org.glassfish.tyrus.wso2.version>1.7-wso2v1</org.glassfish.tyrus.wso2.version>
        <google.jsmpp.version>2.0.1</google.jsmpp.version>
        <apache.servicemix.version>4.0-m1</apache.servicemix.version>
        <httpclient.wso2.version>4.2.5.wso2v1</httpclient.wso2.version>
        <jsonpath.version>0.9.1</jsonpath.version>
        <jsonsmart.version>1.2</jsonsmart.version>
        <javax.websocket.version>1.0</javax.websocket.version>
        <snakeyaml.version>1.11</snakeyaml.version>
        <antlr.version>4.5</antlr.version>
        <org.eclipse.osgi.version>3.7.0.v20110613</org.eclipse.osgi.version>
        <version.equinox.osgi.services>3.3.100.v20120522-1822</version.equinox.osgi.services>
        <slf4j.wso2.version>1.5.10.wso2v1</slf4j.wso2.version>
        <google.guava.version>13.0.1</google.guava.version>
        <orbit.version.distruptor>2.10.4-wso2v2</orbit.version.distruptor>
        <commons.pool.version>1.5.0.wso2v1</commons.pool.version>
        <httpclient.httpcomponents.wso2.version>4.2.5.wso2v1</httpclient.httpcomponents.wso2.version>
        <httpcore.httpcomponents.wso2.version>4.3.3.wso2v1</httpcore.httpcomponents.wso2.version>
        <project.build.sourceEncoding>UTF-8</project.build.sourceEncoding>
        <project.scm.id>my-scm-server</project.scm.id>
    </properties>

</project><|MERGE_RESOLUTION|>--- conflicted
+++ resolved
@@ -322,14 +322,7 @@
             <!--<artifactId>org.wso2.carbon.event.publisher.stub</artifactId>-->
             <!--<version>${carbon.event.processing.version}</version>-->
             <!--</dependency>-->
-<<<<<<< HEAD
-            <!--
-            <dependency>
-                <groupId>org.wso2.carbon.analytics-common</groupId>
-                <artifactId>org.wso2.carbon.event.stream.stub</artifactId>
-                <version>${carbon.analytics.common.version}</version>
-            </dependency>
-            -->
+
             <dependency>
                 <groupId>org.wso2.carbon</groupId>
                 <artifactId>org.wso2.carbon.application.deployer</artifactId>
@@ -340,9 +333,6 @@
                 <artifactId>org.wso2.carbon.event.application.deployer</artifactId>
                 <version>${carbon.analytics.common.version}</version>
             </dependency>
-
-=======
->>>>>>> f20969b7
 
             <!--carbon analytics common dependencies stop-->
 
