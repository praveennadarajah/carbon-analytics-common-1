<?xml version="1.0" encoding="UTF-8"?>
<!--
  ~ Copyright (c) 2017, WSO2 Inc. (http://wso2.com) All Rights Reserved.
  ~
  ~ Licensed under the Apache License, Version 2.0 (the "License");
  ~ you may not use this file except in compliance with the License.
  ~ You may obtain a copy of the License at
  ~
  ~ http://www.apache.org/licenses/LICENSE-2.0
  ~
  ~ Unless required by applicable law or agreed to in writing, software
  ~ distributed under the License is distributed on an "AS IS" BASIS,
  ~ WITHOUT WARRANTIES OR CONDITIONS OF ANY KIND, either express or implied.
  ~ See the License for the specific language governing permissions and
  ~ limitations under the License.
  -->

<project xmlns="http://maven.apache.org/POM/4.0.0" xmlns:xsi="http://www.w3.org/2001/XMLSchema-instance" xsi:schemaLocation="http://maven.apache.org/POM/4.0.0 http://maven.apache.org/xsd/maven-4.0.0.xsd">

    <parent>
        <groupId>org.wso2</groupId>
        <artifactId>wso2</artifactId>
        <version>5</version>
    </parent>

    <modelVersion>4.0.0</modelVersion>
    <groupId>org.wso2.carbon.analytics-common</groupId>
    <artifactId>org.wso2.carbon.analytics-common.parent</artifactId>
    <packaging>pom</packaging>
    <version>6.0.14-SNAPSHOT</version>
    <name>WSO2 Carbon Analytics Common - Parent</name>

    <modules>
        <module>components/authentication</module>
        <module>components/data-bridge</module>
        <module>components/permission-provider</module>
        <module>components/org.wso2.carbon.data.provider</module>
        <module>components/org.wso2.carbon.database.query.manager</module>
        <module>features/authentication</module>
        <module>features/data-bridge</module>
        <module>features/permission-provider</module>
        <module>features/org.wso2.carbon.data.provider.feature</module>
        <module>coverage-reports</module>
    </modules>

    <build>
        <extensions>
            <extension>
                <groupId>org.apache.maven.wagon</groupId>
                <artifactId>wagon-ssh</artifactId>
            </extension>
        </extensions>
        <pluginManagement>
            <plugins>
                <plugin>
                    <groupId>org.wso2.carbon.maven</groupId>
                    <artifactId>carbon-feature-plugin</artifactId>
                    <version>${carbon.feature.plugin.version}</version>
                </plugin>
                <plugin>
                    <groupId>org.apache.felix</groupId>
                    <artifactId>maven-scr-plugin</artifactId>
                    <version>${maven.src.version}</version>
                </plugin>
                <plugin>
                    <groupId>org.apache.maven.plugins</groupId>
                    <artifactId>maven-surefire-plugin</artifactId>
                    <!-- <inherited>false</inherited> -->
                    <configuration>
                        <environmentVariables>
                            <testEnvironmentVariable>EnvironmentVariable</testEnvironmentVariable>
                        </environmentVariables>
                        <suiteXmlFiles>
                            <suiteXmlFile>src/test/resources/testng.xml</suiteXmlFile>
                        </suiteXmlFiles>
                        <argLine>${surefireArgLine} -ea -Xmx512m</argLine>
                    </configuration>
                </plugin>
                <plugin>
                    <groupId>org.jacoco</groupId>
                    <artifactId>jacoco-maven-plugin</artifactId>
                    <version>${org.jacoco.version}</version>
                    <configuration>
                        <excludes>
                            <!--Excluding auto generated thrift code-->
                            <exclude>**/org.wso2.carbon.databridge.commons.thrift/*</exclude>
                        </excludes>
                    </configuration>
                    <executions>
                        <execution>
                            <id>jacoco-initialize</id>
                            <goals>
                                <goal>prepare-agent</goal>
                            </goals>
                            <configuration>
                                <destFile>${basedir}/target/jacoco.exec</destFile>
                                <propertyName>surefireArgLine</propertyName>
                            </configuration>
                        </execution>
                        <execution>
                            <id>jacoco-site</id>
                            <phase>post-integration-test</phase>
                            <goals>
                                <goal>report</goal>
                            </goals>
                            <configuration>
                                <excludes>
                                    <!--Excluding auto generated thrift code-->
                                    <exclude>**/org.wso2.carbon.databridge.commons.thrift/**</exclude>
                                </excludes>
                                <dataFile>${basedir}/target/jacoco.exec</dataFile>
                                <outputDirectory>${basedir}/target/coverage-reports/</outputDirectory>
                            </configuration>
                        </execution>
                    </executions>
                </plugin>
            </plugins>

        </pluginManagement>

        <plugins>
            <!-- Disabling the Maven checkstyle and FindBugs plugins till the code could be fully migrated -->
            <plugin><!-- Overridden from parent pom to exclude generated sources -->
                <groupId>org.apache.maven.plugins</groupId>
                <artifactId>maven-checkstyle-plugin</artifactId>
                <executions>
                    <execution>
                        <id>validate</id>
                        <phase>validate</phase>
                        <configuration>
                            <configLocation>
                                https://raw.githubusercontent.com/wso2/code-quality-tools/master/checkstyle/checkstyle.xml
                            </configLocation>
                            <suppressionsLocation>
                                ${mavan.checkstyle.suppression.file}
                            </suppressionsLocation>
                            <encoding>${project.build.sourceEncoding}</encoding>
                            <consoleOutput>true</consoleOutput>
                            <failsOnError>true</failsOnError>
                            <includeTestSourceDirectory>true</includeTestSourceDirectory>
                            <!--Exclude generated sources-->
                            <excludes>**/parser/*</excludes>
                        </configuration>
                        <goals>
                            <goal>check</goal>
                        </goals>
                    </execution>
                </executions>
            </plugin>
            <plugin>
                <!-- Overridden from parent pom to exclude generated sources -->
                <groupId>org.codehaus.mojo</groupId>
                <artifactId>findbugs-maven-plugin</artifactId>
                <version>${maven.findbugsplugin.version}</version>
                <configuration>
                    <effort>Max</effort>
                    <threshold>Medium</threshold>
                    <xmlOutput>true</xmlOutput>
                    <findbugsXmlOutputDirectory>${project.build.directory}/findbugs</findbugsXmlOutputDirectory>
                    <!--Exclude sources-->
                    <excludeFilterFile>${mavan.findbugsplugin.exclude.file}</excludeFilterFile>
                </configuration>
                <executions>
                    <execution>
                        <id>analyze-compile</id>
                        <phase>compile</phase>
                        <goals>
                            <goal>check</goal>
                        </goals>
                    </execution>
                </executions>
            </plugin>
            <plugin>
                <groupId>org.apache.maven.plugins</groupId>
                <artifactId>maven-release-plugin</artifactId>
                <configuration>
                    <preparationGoals>clean install</preparationGoals>
                    <autoVersionSubmodules>true</autoVersionSubmodules>
                </configuration>
            </plugin>
            <plugin>
                <groupId>org.apache.maven.plugins</groupId>
                <artifactId>maven-deploy-plugin</artifactId>
            </plugin>
            <plugin>
                <groupId>org.apache.maven.plugins</groupId>
                <artifactId>maven-surefire-plugin</artifactId>
            </plugin>
        </plugins>
    </build>

    <profiles>
        <profile>
            <id>default</id>
            <activation>
                <activeByDefault>true</activeByDefault>
            </activation>
            <modules>
            </modules>
        </profile>
        <profile>
            <id>builder</id>
            <activation>
                <property>
                    <name>builder</name>
                    <value>true</value>
                </property>
            </activation>
            <modules>
            </modules>
        </profile>
        <profile>
            <id>sonar-profile</id>
            <activation>
                <property>
                    <name>bamboo</name>
                    <value>sonar</value>
                </property>
            </activation>
            <modules>
            </modules>
        </profile>
    </profiles>

    <scm>
        <url>https://github.com/wso2/carbon-analytics-common.git</url>
        <developerConnection>scm:git:https://github.com/wso2/carbon-analytics-common.git</developerConnection>
        <connection>scm:git:https://github.com/wso2/carbon-analytics-common.git</connection>
        <tag>HEAD</tag>
    </scm>

    <dependencyManagement>
        <dependencies>
            <dependency>
                <groupId>org.wso2.eclipse.equinox</groupId>
                <artifactId>org.eclipse.equinox.ds</artifactId>
                <version>${equinox.ds.version}</version>
            </dependency>
            <dependency>
                <groupId>org.wso2.carbon.analytics-common</groupId>
                <artifactId>org.wso2.carbon.databridge.commons</artifactId>
                <version>${carbon.analytics.common.version}</version>
            </dependency>
            <dependency>
                <groupId>org.wso2.carbon.analytics-common</groupId>
                <artifactId>org.wso2.carbon.databridge.core</artifactId>
                <version>${carbon.analytics.common.version}</version>
            </dependency>
            <dependency>
                <groupId>org.wso2.carbon.analytics-common</groupId>
                <artifactId>org.wso2.carbon.databridge.commons.binary</artifactId>
                <version>${carbon.analytics.common.version}</version>
            </dependency>
            <dependency>
                <groupId>org.wso2.carbon.analytics-common</groupId>
                <artifactId>org.wso2.carbon.databridge.commons.thrift</artifactId>
                <version>${carbon.analytics.common.version}</version>
            </dependency>
            <dependency>
                <groupId>org.wso2.carbon.analytics-common</groupId>
                <artifactId>org.wso2.carbon.databridge.receiver.binary</artifactId>
                <version>${carbon.analytics.common.version}</version>
            </dependency>
            <dependency>
                <groupId>org.wso2.carbon.analytics-common</groupId>
                <artifactId>org.wso2.carbon.databridge.receiver.thrift</artifactId>
                <version>${carbon.analytics.common.version}</version>
            </dependency>

            <dependency>
                <groupId>org.wso2.carbon.analytics-common</groupId>
                <artifactId>org.wso2.carbon.databridge.agent</artifactId>
                <version>${carbon.analytics.common.version}</version>
            </dependency>
            <dependency>
                <groupId>org.wso2.orbit.org.yaml</groupId>
                <artifactId>snakeyaml</artifactId>
                <version>${org.snakeyaml.version}</version>
            </dependency>
            <dependency>
                <groupId>libthrift.wso2</groupId>
                <artifactId>libthrift</artifactId>
                <version>${libthrift.version}</version>
            </dependency>
            <dependency>
                <groupId>org.wso2.orbit.org.apache.httpcomponents</groupId>
                <artifactId>httpclient</artifactId>
                <version>${httpclient.version}</version>
            </dependency>
            <dependency>
                <groupId>org.apache.directory.studio</groupId>
                <artifactId>org.apache.commons.io</artifactId>
                <version>${apache.commons.io.version}</version>
            </dependency>
            <dependency>
                <groupId>commons-pool.wso2</groupId>
                <artifactId>commons-pool</artifactId>
                <version>${commons.pool.version}</version>
            </dependency>

            <!-- OSGi test -->
            <dependency>
                <groupId>org.ops4j.pax.logging</groupId>
                <artifactId>pax-logging-log4j2</artifactId>
                <version>${pax.logging.log4j2.version}</version>
            </dependency>
            <dependency>
                <groupId>slf4j.wso2</groupId>
                <artifactId>slf4j</artifactId>
                <version>${wso2.slf4j.version}</version>
            </dependency>

            <dependency>
                <groupId>org.apache.felix</groupId>
                <artifactId>org.apache.felix.gogo.command</artifactId>
                <version>${apache.felix.gogo.command.version}</version>
            </dependency>

            <!-- child module dependencies-->
            <dependency>
                <groupId>org.wso2.carbon</groupId>
                <artifactId>org.wso2.carbon.core</artifactId>
                <version>${carbon.kernel.version}</version>
            </dependency>
            <dependency>
                <groupId>org.wso2.carbon</groupId>
                <artifactId>org.wso2.carbon.kernel.feature</artifactId>
                <version>${carbon.kernel.version}</version>
                <type>zip</type>
            </dependency>
            <dependency>
                <groupId>org.wso2.carbon</groupId>
                <artifactId>org.wso2.carbon.runtime.feature</artifactId>
                <version>${carbon.kernel.version}</version>
                <type>zip</type>
            </dependency>
            <dependency>
                <groupId>org.powermock</groupId>
                <artifactId>powermock-api-mockito</artifactId>
                <version>${powermock.version}</version>
                <scope>test</scope>
            </dependency>
            <dependency>
                <groupId>org.powermock</groupId>
                <artifactId>powermock-module-testng</artifactId>
                <version>${powermock.version}</version>
                <exclusions>
                    <exclusion>
                        <groupId>org.testng</groupId>
                        <artifactId>testng</artifactId>
                    </exclusion>
                    <exclusion>
                        <groupId>org.powermock</groupId>
                        <artifactId>powermock-core</artifactId>
                    </exclusion>
                    <exclusion>
                        <groupId>org.powermock</groupId>
                        <artifactId>powermock-reflect</artifactId>
                    </exclusion>
                </exclusions>
                <scope>test</scope>
            </dependency>
            <dependency>
                <groupId>org.testng</groupId>
                <artifactId>testng</artifactId>
                <version>${testng.version}</version>
                <scope>test</scope>
            </dependency>
            <dependency>
                <groupId>org.osgi</groupId>
                <artifactId>org.osgi.core</artifactId>
                <version>${osgi.api.version}</version>
            </dependency>
            <dependency>
                <groupId>org.wso2.eclipse.osgi</groupId>
                <artifactId>org.eclipse.osgi</artifactId>
                <version>${equinox.osgi.version}</version>
            </dependency>
            <dependency>
                <groupId>org.wso2.eclipse.osgi</groupId>
                <artifactId>org.eclipse.osgi.services</artifactId>
                <version>${equinox.osgi.services.version}</version>
            </dependency>
            <dependency>
                <groupId>org.slf4j</groupId>
                <artifactId>slf4j-api</artifactId>
                <version>${slf4j.version}</version>
            </dependency>
            <dependency>
                <groupId>org.slf4j</groupId>
                <artifactId>slf4j-log4j12</artifactId>
                <version>${slf4j.version}</version>
            </dependency>
            <dependency>
                <groupId>com.google.code.gson</groupId>
                <artifactId>gson</artifactId>
                <version>${gson.version}</version>
            </dependency>
            <dependency>
                <groupId>org.json.wso2</groupId>
                <artifactId>json</artifactId>
                <version>${org.wso2.json.version}</version>
            </dependency>
            <dependency>
                <groupId>org.wso2.orbit.com.lmax</groupId>
                <artifactId>disruptor</artifactId>
                <version>${disruptor.version}</version>
            </dependency>
            <dependency>
                <groupId>com.google.guava</groupId>
                <artifactId>guava</artifactId>
                <version>${guava.version}</version>
            </dependency>
            <dependency>
                <groupId>javax.servlet</groupId>
                <artifactId>javax.servlet-api</artifactId>
                <version>${javax.servlet.version}</version>
            </dependency>
            <dependency>
                <groupId>org.ops4j.pax.logging</groupId>
                <artifactId>pax-logging-api</artifactId>
                <version>${pax.logging.api.version}</version>
            </dependency>
            <dependency>
                <groupId>findbugs</groupId>
                <artifactId>findbugs</artifactId>
                <version>1.0.0</version>
            </dependency>
            <dependency>
                <groupId>org.apache.log4j.wso2</groupId>
                <artifactId>log4j</artifactId>
                <version>1.2.17.wso2v1</version>
            </dependency>
            <dependency>
                <groupId>org.wso2.carbon.analytics-common</groupId>
                <artifactId>org.wso2.carbon.databridge.feature</artifactId>
                <version>${carbon.analytics.common.version}</version>
                <type>zip</type>
            </dependency>

            <dependency>
                <groupId>org.wso2.carbon.analytics-common</groupId>
                <artifactId>org.wso2.carbon.analytics.idp.client</artifactId>
                <version>${carbon.analytics.common.version}</version>
            </dependency>
            <dependency>
                <groupId>org.wso2.carbon.analytics-common</groupId>
                <artifactId>org.wso2.carbon.analytics.auth.rest.api</artifactId>
                <version>${carbon.analytics.common.version}</version>
            </dependency>
            <dependency>
                <groupId>org.wso2.carbon.analytics-common</groupId>
                <artifactId>org.wso2.carbon.analytics.auth.rest.api.feature</artifactId>
                <version>${carbon.analytics.common.version}</version>
            </dependency>
            <dependency>
                <groupId>org.wso2.carbon.analytics-common</groupId>
                <artifactId>org.wso2.carbon.analytics.permissions</artifactId>
                <version>${carbon.analytics.common.version}</version>
            </dependency>
            <dependency>
                <groupId>org.wso2.carbon.analytics-common</groupId>
                <artifactId>org.wso2.carbon.stream.processor.auth.rest.api</artifactId>
                <version>${carbon.analytics.common.version}</version>
            </dependency>
            <dependency>
                <groupId>org.wso2.carbon.analytics-common</groupId>
                <artifactId>org.wso2.carbon.analytics.msf4j.interceptor.common</artifactId>
                <version>${carbon.analytics.common.version}</version>
            </dependency>

            <dependency>
                <groupId>org.wso2.carbon.analytics-common</groupId>
                <artifactId>org.wso2.carbon.analytics.idp.client.feature</artifactId>
                <version>${carbon.analytics.common.version}</version>
                <type>zip</type>
            </dependency>
            <dependency>
                <groupId>org.wso2.carbon.analytics-common</groupId>
                <artifactId>org.wso2.carbon.stream.processor.auth.rest.api.feature</artifactId>
                <version>${carbon.analytics.common.version}</version>
            </dependency>
            <!--dataprovider feature -->
            <dependency>
                <groupId>org.wso2.carbon.analytics-common</groupId>
                <artifactId>org.wso2.carbon.data.provider.feature</artifactId>
                <version>${carbon.analytics.common.version}</version>
            </dependency>
            <dependency>
                <groupId>org.wso2.carbon.analytics-common</groupId>
                <artifactId>org.wso2.carbon.data.provider</artifactId>
                <version>${carbon.analytics.common.version}</version>
            </dependency>
            <dependency>
                <groupId>org.wso2.carbon.config</groupId>
                <artifactId>org.wso2.carbon.config</artifactId>
                <version>${carbon.config.version}</version>
            </dependency>
            <dependency>
                <groupId>org.wso2.carbon.secvault</groupId>
                <artifactId>org.wso2.carbon.secvault</artifactId>
                <version>${carbon.secvault.version}</version>
            </dependency>
            <dependency>
                <groupId>org.jacoco</groupId>
                <artifactId>org.jacoco.agent</artifactId>
                <version>${org.jacoco.version}</version>
                <scope>test</scope>
            </dependency>

            <!-- Datasources -->
            <dependency>
                <groupId>org.wso2.carbon.datasources</groupId>
                <artifactId>org.wso2.carbon.datasource.core</artifactId>
                <version>${carbon.datasources.version}</version>
            </dependency>
            <dependency>
                <groupId>org.wso2.carbon.datasources</groupId>
                <artifactId>org.wso2.carbon.datasource.core.feature</artifactId>
                <version>${carbon.datasources.version}</version>
                <type>zip</type>
            </dependency>
            <dependency>
                <groupId>io.github.openfeign</groupId>
                <artifactId>feign-core</artifactId>
                <version>${feign.version}</version>
            </dependency>
            <dependency>
                <groupId>io.github.openfeign</groupId>
                <artifactId>feign-gson</artifactId>
                <version>${feign.version}</version>
            </dependency>
            <dependency>
                <groupId>com.googlecode.json-simple.wso2</groupId>
                <artifactId>json-simple</artifactId>
                <version>${json-simple.wso2.version}</version>
            </dependency>
            <dependency>
                <groupId>org.wso2.carbon.messaging</groupId>
                <artifactId>org.wso2.carbon.messaging.feature</artifactId>
                <version>${carbon.messaging.version}</version>
                <type>zip</type>
            </dependency>
            <dependency>
                <groupId>org.wso2.msf4j</groupId>
                <artifactId>org.wso2.msf4j.feature</artifactId>
                <version>${msf4j.version}</version>
                <type>zip</type>
            </dependency>
            <dependency>
                <groupId>org.wso2.msf4j</groupId>
                <artifactId>msf4j-core</artifactId>
                <version>${msf4j.version}</version>
            </dependency>
            <dependency>
                <groupId>com.fasterxml.jackson.core</groupId>
                <artifactId>jackson-databind</artifactId>
                <version>${com.fasterxml.jackson.core.version}</version>
            </dependency>
            <dependency>
                <groupId>com.fasterxml.jackson.core</groupId>
                <artifactId>jackson-annotations</artifactId>
                <version>${com.fasterxml.jackson.core.version}</version>
            </dependency>
            <dependency>
                <groupId>io.swagger</groupId>
                <artifactId>swagger-annotations</artifactId>
                <version>${io.swagger.version}</version>
            </dependency>
            <dependency>
                <groupId>javax.ws.rs</groupId>
                <artifactId>javax.ws.rs-api</artifactId>
                <version>${javax.ws.rs-api.version}</version>
            </dependency>
            <dependency>
                <groupId>com.fasterxml.jackson.datatype</groupId>
                <artifactId>jackson-datatype-joda</artifactId>
                <version>${com.fasterxml.jackson.core.version}</version>
            </dependency>
            <dependency>
                <groupId>com.fasterxml.jackson.jaxrs</groupId>
                <artifactId>jackson-jaxrs-json-provider</artifactId>
                <version>${com.fasterxml.jackson.core.version}</version>
            </dependency>

            <dependency>
                <groupId>javax.websocket</groupId>
                <artifactId>javax.websocket-api</artifactId>
                <version>${javax.websocket.version}</version>
            </dependency>

            <dependency>
                <groupId>org.wso2.carbon.analytics-common</groupId>
                <artifactId>org.wso2.carbon.database.query.manager</artifactId>
                <version>${carbon.analytics.common.version}</version>
            </dependency>
        </dependencies>
    </dependencyManagement>

    <properties>
        <carbon.analytics.common.version>6.0.14-SNAPSHOT</carbon.analytics.common.version>
        <org.jacoco.version>0.7.9</org.jacoco.version>
        <commons.io.version>2.4.0.wso2v1</commons.io.version>
        <commons.pool.version>1.5.6.wso2v1</commons.pool.version>
        <json.version>3.0.0.wso2v1</json.version>
        <libthrift.version>0.9.2.wso2v1</libthrift.version>
<<<<<<< HEAD
=======

        <data-provider.version>6.0.14-SNAPSHOT</data-provider.version>

>>>>>>> 2171b389
        <httpclient.version>4.3.2.wso2v1</httpclient.version>
        <apache.commons.io.version>2.4</apache.commons.io.version>
        <wso2.slf4j.version>1.5.10.wso2v1</wso2.slf4j.version>
        <equinox.osgi.services.version>3.4.0.v20140312-2051</equinox.osgi.services.version>

        <pax.logging.log4j2.version>1.8.5</pax.logging.log4j2.version>
        <apache.felix.gogo.command.version>0.10.0.v201209301215</apache.felix.gogo.command.version>
        <apache.felix.gogo.runtime.version>0.10.0.v201209301036</apache.felix.gogo.runtime.version>
        <apache.felix.gogo.shell.version>0.10.0.v201212101605</apache.felix.gogo.shell.version>
        <maven.src.version>1.21.0</maven.src.version>
        <equinox.app.version>1.3.200.v20130910-1609</equinox.app.version>
        <equinox.common.version>3.6.200.v20130402-1505</equinox.common.version>
        <equinox.concurrent.version>1.1.0.v20130327-1442</equinox.concurrent.version>
        <equinox.console.version>1.1.0.v20140131-1639</equinox.console.version>
        <equinox.ds.version>1.4.200.v20131126-2331</equinox.ds.version>
        <equinox.frameworkadmin.version>2.0.100.v20131209-2144</equinox.frameworkadmin.version>
        <equinox.frameworkadmin.equinox.version>1.0.500.v20131211-1531</equinox.frameworkadmin.equinox.version>
        <equinox.launcher.version>1.3.0.v20140415-2008</equinox.launcher.version>
        <equinox.preferences.version>3.5.200.v20140224-1527</equinox.preferences.version>
        <equinox.registry.version>3.5.400.v20140428-1507</equinox.registry.version>
        <equinox.simpleconfigurator.manipulator.version>2.0.0.v20131217-1203
        </equinox.simpleconfigurator.manipulator.version>
        <equinox.util.version>1.0.500.v20130404-1337</equinox.util.version>
        <org.eclipse.equinox.cm.version>1.1.0.v20131021-1936</org.eclipse.equinox.cm.version>
        <org.snakeyaml.version>1.16.0.wso2v1</org.snakeyaml.version>
        <org.wso2.eclipse.osgi.version>3.4.0.v20140312-2051</org.wso2.eclipse.osgi.version>

        <!-- Maven plugins -->
        <!--Bundle Plugin - Overridden from parent due to a bug in latest version related to capability providers-->
        <maven.bundle.plugin.version>2.5.4</maven.bundle.plugin.version>
        <maven.findbugsplugin.version.exclude>findbugs-exclude.xml</maven.findbugsplugin.version.exclude>

        <carbon.p2.plugin.version>1.5.4</carbon.p2.plugin.version>
        <carbon.feature.plugin.version>3.0.0</carbon.feature.plugin.version>

        <testng.version>6.9.4</testng.version>
        <plugin.version.antlr>4.5.1</plugin.version.antlr>

        <!-- OSGI -->
        <osgi.api.version>6.0.0</osgi.api.version>
        <equinox.osgi.version>3.11.0.v20160603-1336</equinox.osgi.version>
        <equinox.osgi.services.version>3.4.0.v20140312-2051</equinox.osgi.services.version>

        <osgi.framework.import.version.range>[1.8.0, 2.0.0)</osgi.framework.import.version.range>
        <osgi.service.tracker.import.version.range>[1.5.1, 2.0.0)</osgi.service.tracker.import.version.range>
        <carbon.kernel.version>5.2.0</carbon.kernel.version>
        <carbon.kernel.package.import.version.range>[5.0.0, 6.0.0)</carbon.kernel.package.import.version.range>
        <carbon.kernel.pax.version>5.2.0</carbon.kernel.pax.version>
        <slf4j.version>1.7.5</slf4j.version>
        <slf4j.version.range>[1.7,2)</slf4j.version.range>
        <disruptor.version>3.3.2.wso2v2</disruptor.version>
        <guava.version>20.0</guava.version>
        <guava.bundle.version>20.0.0</guava.bundle.version>
        <gson.version>2.5</gson.version>
        <gson.version.range>[2.5.0, 3.0.0)</gson.version.range>
        <pax.logging.api.version>1.8.5</pax.logging.api.version>
        <javax.servlet.version>3.1.0</javax.servlet.version>

        <!-- Datasource -->
        <carbon.datasource.core.version>1.1.2</carbon.datasource.core.version>
        <org.wso2.carbon.datasource.version.range>[1.0.0, 2.0.0)</org.wso2.carbon.datasource.version.range>

        <project.scm.id>my-scm-server</project.scm.id>
        <libthrift.wso2.imp.pkg.version.range>[0.9.2.wso2v1, 1.0.0)</libthrift.wso2.imp.pkg.version.range>
        <databridge.version.range>[6.0.0, 7.0.0)</databridge.version.range>
        <disruptor.version.range>[2.10.0,3.4)</disruptor.version.range>
        <org.wso2.json.version>3.0.0.wso2v1</org.wso2.json.version>

        <!-- Latest Dependencies -->
        <carbon.config.version>2.1.4</carbon.config.version>
        <carbon.config.version.range>[2.0.0, 3.0.0)</carbon.config.version.range>
        <carbon.secvault.version>5.0.10</carbon.secvault.version>
        <mavan.checkstyle.suppression.file>checkstyle-suppressions.xml</mavan.checkstyle.suppression.file>
        <mavan.findbugsplugin.exclude.file>findbugs-exclude.xml</mavan.findbugsplugin.exclude.file>

        <mockito.version>1.10.19</mockito.version>
        <powermock.version>1.5.5</powermock.version>

        <project.build.sourceEncoding>UTF-8</project.build.sourceEncoding>
        <project.reporting.outputEncoding>UTF-8</project.reporting.outputEncoding>

        <!-- Datasources -->
        <carbon.datasources.version>1.1.3</carbon.datasources.version>
        <org.wso2.carbon.datasource.version.range>[1.0.0, 2.0.0)</org.wso2.carbon.datasource.version.range>

        <feign.version>9.5.0</feign.version>
        <json-simple.wso2.version>1.1.wso2v1</json-simple.wso2.version>
        <build.helper.maven.plugin.version>1.9.1</build.helper.maven.plugin.version>

        <carbon.messaging.version>3.0.1</carbon.messaging.version>
        <carbon.messaging.package.import.version.range>[0.0.0, 4.0.0)</carbon.messaging.package.import.version.range>

        <msf4j.version>2.4.1</msf4j.version>
        <msf4j.import.version.range>[2.0.0, 3.0.0)</msf4j.import.version.range>

        <com.fasterxml.jackson.core.version>2.7.4</com.fasterxml.jackson.core.version>
        <io.swagger.version>1.5.10</io.swagger.version>
        <javax.ws.rs-api.version>2.0</javax.ws.rs-api.version>
        <javax.ws.rs.version.range>[2.0.0, 3.0.0)</javax.ws.rs.version.range>
        <javax.websocket.version>1.1</javax.websocket.version>
        <javax.websocket.version.range>[1.1.0, 2.0.0)</javax.websocket.version.range>
        <org.snakeyaml.import.version.range>[1.17.0,2.0.0)</org.snakeyaml.import.version.range>
    </properties>

</project><|MERGE_RESOLUTION|>--- conflicted
+++ resolved
@@ -604,12 +604,6 @@
         <commons.pool.version>1.5.6.wso2v1</commons.pool.version>
         <json.version>3.0.0.wso2v1</json.version>
         <libthrift.version>0.9.2.wso2v1</libthrift.version>
-<<<<<<< HEAD
-=======
-
-        <data-provider.version>6.0.14-SNAPSHOT</data-provider.version>
-
->>>>>>> 2171b389
         <httpclient.version>4.3.2.wso2v1</httpclient.version>
         <apache.commons.io.version>2.4</apache.commons.io.version>
         <wso2.slf4j.version>1.5.10.wso2v1</wso2.slf4j.version>
@@ -668,6 +662,7 @@
         <pax.logging.api.version>1.8.5</pax.logging.api.version>
         <javax.servlet.version>3.1.0</javax.servlet.version>
 
+
         <!-- Datasource -->
         <carbon.datasource.core.version>1.1.2</carbon.datasource.core.version>
         <org.wso2.carbon.datasource.version.range>[1.0.0, 2.0.0)</org.wso2.carbon.datasource.version.range>
