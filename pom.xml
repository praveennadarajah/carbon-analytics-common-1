<project xmlns="http://maven.apache.org/POM/4.0.0" xmlns:xsi="http://www.w3.org/2001/XMLSchema-instance" xsi:schemaLocation="http://maven.apache.org/POM/4.0.0 http://maven.apache.org/maven-v4_0_0.xsd">

    <parent>
        <groupId>org.wso2</groupId>
        <artifactId>wso2</artifactId>
        <version>1</version>
    </parent>

    <modelVersion>4.0.0</modelVersion>
    <groupId>org.wso2.carbon.analytics</groupId>
    <artifactId>carbon-analytics</artifactId>
    <packaging>pom</packaging>
    <version>1.3.6-SNAPSHOT</version>
    <name>WSO2 Carbon - Analytics Platform Aggregator Pom</name>
    <url>http://wso2.org</url>

    <modules>
        <module>service-stubs</module>
        <module>components/analytics-core</module>
        <module>components/analytics-data-connectors</module>
        <module>components/analytics-io</module>
        <module>components/analytics-processors</module>
        <module>components/analytics-data-agents</module>
        <module>components/analytics-views</module>
        <module>components/analytics-tools</module>
        <module>features/analytics-data-agents</module>
        <module>features/analytics-core</module>
        <module>features/analytics-data-connectors</module>
        <module>features/analytics-io</module>
        <module>features/analytics-lite</module>
        <module>features/analytics-processors</module>
        <module>features/analytics-views</module>
        <module>features/categories</module>
    </modules>

    <dependencyManagement>
        <dependencies>
            <dependency>
                <groupId>org.wso2.carbon.event-processing</groupId>
                <artifactId>org.wso2.carbon.event.processor.core</artifactId>
                <version>${carbon.event-processing.version}</version>
            </dependency>
            <dependency>
                <groupId>org.wso2.carbon.analytics</groupId>
                <artifactId>org.wso2.carbon.analytics.spark.core</artifactId>
                <version>${carbon.analytics.version}</version>
            </dependency>
            <dependency>
                <groupId>org.wso2.carbon.analytics</groupId>
                <artifactId>org.wso2.carbon.analytics.spark.admin</artifactId>
                <version>${carbon.analytics.version}</version>
            </dependency>
            <dependency>
                <groupId>org.wso2.carbon.analytics</groupId>
                <artifactId>org.wso2.carbon.analytics.spark.utils</artifactId>
                <version>${carbon.analytics.version}</version>
            </dependency>
            <dependency>
                <groupId>org.wso2.carbon.analytics</groupId>
                <artifactId>org.wso2.carbon.analytics.spark.event</artifactId>
                <version>${carbon.analytics.version}</version>
            </dependency>
            <dependency>
                <groupId>com.fasterxml.jackson.jaxrs</groupId>
                <artifactId>jackson-jaxrs-json-provider</artifactId>
                <version>2.4.2</version>
            </dependency>
            <dependency>
                <groupId>xerces</groupId>
                <artifactId>xercesImpl</artifactId>
                <version>2.11.0</version>
            </dependency>
            <dependency>
                <groupId>com.hazelcast</groupId>
                <artifactId>hazelcast</artifactId>
                <version>${hazelcast.version}</version>
            </dependency>
            <dependency>
                <groupId>org.apache.tomcat</groupId>
                <artifactId>tomcat-jdbc</artifactId>
                <version>7.0.55</version>
            </dependency>
            <dependency>
                <groupId>org.testng</groupId>
                <artifactId>testng</artifactId>
                <version>6.8.21</version>
            </dependency>
            <dependency>
                <groupId>mysql</groupId>
                <artifactId>mysql-connector-java</artifactId>
                <version>5.1.33</version>
            </dependency>
            <dependency>
                <groupId>com.oracle</groupId>
                <artifactId>ojdbc6</artifactId>
                <version>11.2.0.3</version>
            </dependency>
            <dependency>
                <groupId>com.h2database</groupId>
                <artifactId>h2</artifactId>
                <version>1.4.187</version>
            </dependency>
            <dependency>
                <groupId>org.wso2.orbit.org.apache.httpcomponents</groupId>
                <artifactId>httpclient</artifactId>
                <version>${httpcomponents-httpclient.version}</version>
            </dependency>
            <dependency>
                <groupId>org.wso2.carbon</groupId>
                <artifactId>org.wso2.carbon.core.common</artifactId>
                <version>${carbon.kernel.version}</version>
            </dependency>
            <dependency>
                <groupId>org.wso2.carbon</groupId>
                <artifactId>org.wso2.carbon.authenticator.proxy</artifactId>
                <version>${carbon.kernel.version}</version>
            </dependency>
            <dependency>
                <groupId>org.wso2.carbon.analytics</groupId>
                <artifactId>org.wso2.carbon.analytics.spark.ui</artifactId>
                <version>${carbon.analytics.version}</version>
            </dependency>
            <dependency>
                <groupId>org.wso2.carbon.analytics</groupId>
                <artifactId>org.wso2.carbon.analytics.core</artifactId>
                <version>${carbon.analytics.version}</version>
            </dependency>
            <dependency>
                <groupId>org.wso2.carbon.analytics</groupId>
                <artifactId>org.wso2.carbon.analytics.spark.server.feature</artifactId>
                <version>${carbon.analytics.version}</version>
                <type>zip</type>
            </dependency>
            <dependency>
                <groupId>org.wso2.carbon.analytics</groupId>
                <artifactId>org.wso2.carbon.analytics.spark.template.deployer.feature</artifactId>
                <version>${carbon.analytics.version}</version>
                <type>zip</type>
            </dependency>
            <dependency>
                <groupId>org.wso2.carbon.analytics</groupId>
                <artifactId>org.wso2.carbon.analytics.spark.ui.feature</artifactId>
                <version>${carbon.analytics.version}</version>
                <type>zip</type>
            </dependency>
            <dependency>
                <groupId>org.wso2.carbon.analytics</groupId>
                <artifactId>org.wso2.carbon.analytics.spark.event.feature</artifactId>
                <version>${carbon.analytics.version}</version>
                <type>zip</type>
            </dependency>
            <dependency>
                <groupId>org.wso2.carbon.analytics</groupId>
                <artifactId>org.wso2.carbon.analytics.datasource.rdbms.server.feature</artifactId>
                <version>${carbon.analytics.version}</version>
                <type>zip</type>
            </dependency>
            <dependency>
                <groupId>org.wso2.carbon.analytics</groupId>
                <artifactId>org.wso2.carbon.analytics.datasource.hbase.server.feature</artifactId>
                <version>${carbon.analytics.version}</version>
                <type>zip</type>
            </dependency>
            <dependency>
                <groupId>org.wso2.carbon.analytics</groupId>
                <artifactId>org.wso2.carbon.analytics.datasource.cassandra.server.feature</artifactId>
                <version>${carbon.analytics.version}</version>
                <type>zip</type>
            </dependency>
            <dependency>
                <groupId>org.wso2.carbon.analytics</groupId>
                <artifactId>org.wso2.carbon.analytics.datasource.mongo.server.feature</artifactId>
                <version>${carbon.analytics.version}</version>
                <type>zip</type>
            </dependency>
            <dependency>
                <groupId>org.wso2.carbon.analytics</groupId>
                <artifactId>org.wso2.carbon.analytics.core.server.feature</artifactId>
                <version>${carbon.analytics.version}</version>
                <type>zip</type>
            </dependency>
            <dependency>
                <groupId>org.wso2.orbit.org.apache.lucene</groupId>
                <artifactId>lucene</artifactId>
                <version>${lucene.orbit.version}</version>
            </dependency>
            <dependency>
                <groupId>org.wso2.carbon.analytics</groupId>
                <artifactId>org.wso2.carbon.analytics.datasource.commons</artifactId>
                <version>${carbon.analytics.version}</version>
            </dependency>
            <dependency>
                <groupId>org.wso2.carbon.analytics</groupId>
                <artifactId>org.wso2.carbon.analytics.dataservice.commons</artifactId>
                <version>${carbon.analytics.version}</version>
            </dependency>
            <dependency>
                <groupId>org.wso2.carbon.analytics</groupId>
                <artifactId>org.wso2.carbon.analytics.activitydashboard.commons</artifactId>
                <version>${carbon.analytics.version}</version>
            </dependency>
            <dependency>
                <groupId>org.wso2.carbon.analytics</groupId>
                <artifactId>org.wso2.carbon.analytics.activitydashboard.admin</artifactId>
                <version>${carbon.analytics.version}</version>
            </dependency>
            <dependency>
                <groupId>org.wso2.carbon.analytics</groupId>
                <artifactId>org.wso2.carbon.analytics.activitydashboard.ui</artifactId>
                <version>${carbon.analytics.version}</version>
            </dependency>
            <dependency>
                <groupId>org.wso2.carbon.analytics</groupId>
                <artifactId>org.wso2.carbon.analytics.datasource.core</artifactId>
                <version>${carbon.analytics.version}</version>
            </dependency>
            <dependency>
                <groupId>org.wso2.carbon.analytics</groupId>
                <artifactId>org.wso2.carbon.analytics.datasource.core.test</artifactId>
                <version>${carbon.analytics.version}</version>
            </dependency>
            <dependency>
                <groupId>org.wso2.carbon.analytics</groupId>
                <artifactId>org.wso2.carbon.analytics.dataservice.core</artifactId>
                <version>${carbon.analytics.version}</version>
            </dependency>
            <dependency>
                <groupId>org.wso2.carbon.analytics</groupId>
                <artifactId>org.wso2.carbon.analytics.tools.backup</artifactId>
                <version>${carbon.analytics.version}</version>
            </dependency>
            <dependency>
                <groupId>org.wso2.carbon.analytics</groupId>
                <artifactId>org.wso2.carbon.analytics.tools.migration</artifactId>
                <version>${carbon.analytics.version}</version>
            </dependency>
            <dependency>
                <groupId>org.wso2.carbon.analytics</groupId>
                <artifactId>org.wso2.carbon.analytics.datasource.rdbms</artifactId>
                <version>${carbon.analytics.version}</version>
            </dependency>
            <dependency>
                <groupId>org.wso2.carbon.analytics</groupId>
                <artifactId>org.wso2.carbon.analytics.datasource.cassandra</artifactId>
                <version>${carbon.analytics.version}</version>
            </dependency>
            <dependency>
                <groupId>org.wso2.carbon.analytics</groupId>
                <artifactId>org.wso2.carbon.analytics.datasource.hbase</artifactId>
                <version>${carbon.analytics.version}</version>
            </dependency>
            <dependency>
                <groupId>org.wso2.carbon.analytics</groupId>
                <artifactId>org.wso2.carbon.analytics.datasource.mongo</artifactId>
                <version>${carbon.analytics.version}</version>
            </dependency>
<<<<<<< HEAD

=======
>>>>>>> 61eddefb
            <dependency>
                <groupId>org.wso2.carbon.analytics</groupId>
                <artifactId>org.wso2.carbon.analytics.eventtable</artifactId>
                <version>${carbon.analytics.version}</version>
            </dependency>
            <dependency>
                <groupId>org.apache.axis2.wso2</groupId>
                <artifactId>axis2</artifactId>
                <version>${axis2.wso2.version}</version>
            </dependency>
            <dependency>
                <groupId>org.apache.axis2.wso2</groupId>
                <artifactId>axis2-client</artifactId>
                <version>${axis2.wso2.version}</version>
            </dependency>
            <dependency>
                <groupId>org.apache.ws.commons.axiom.wso2</groupId>
                <artifactId>axiom</artifactId>
                <version>${axiom.wso2.version}</version>
            </dependency>
            <dependency>
                <groupId>wsdl4j.wso2</groupId>
                <artifactId>wsdl4j</artifactId>
                <version>${wsdl4j.wso2.version}</version>
            </dependency>
            <dependency>
                <groupId>commons-logging</groupId>
                <artifactId>commons-logging</artifactId>
                <version>${commons-logging.version}</version>
            </dependency>
            <dependency>
                <groupId>org.eclipse.osgi</groupId>
                <artifactId>org.eclipse.osgi</artifactId>
                <version>${version.equinox.osgi}</version>
            </dependency>
            <dependency>
                <groupId>org.wso2.carbon</groupId>
                <artifactId>org.wso2.carbon.logging</artifactId>
                <version>${carbon.kernel.version}</version>
            </dependency>
            <dependency>
                <groupId>org.wso2.carbon</groupId>
                <artifactId>org.wso2.carbon.core</artifactId>
                <version>${carbon.kernel.version}</version>
                <exclusions>
                    <exclusion>
                        <groupId>org.compass-project.wso2</groupId>
                        <artifactId>compass</artifactId>
                    </exclusion>
                </exclusions>
            </dependency>
            <dependency>
                <groupId>org.wso2.carbon</groupId>
                <artifactId>org.wso2.carbon.utils</artifactId>
                <version>${carbon.kernel.version}</version>
                <exclusions>
                    <exclusion>
                        <groupId>xalan</groupId>
                        <artifactId>xalan</artifactId>
                    </exclusion>
                </exclusions>
            </dependency>
            <dependency>
                <groupId>org.wso2.carbon</groupId>
                <artifactId>org.wso2.carbon.ndatasource.core</artifactId>
                <version>${carbon.kernel.version}</version>
            </dependency>
            <dependency>
                <groupId>org.wso2.orbit.com.datastax.cassandra</groupId>
                <artifactId>cassandra-driver-core</artifactId>
                <version>${com.datastax.cassandra.driver.orbit.verison}</version>
            </dependency>
            <dependency>
                <groupId>org.mongodb</groupId>
            	<artifactId>mongo-java-driver</artifactId>
            	<version>${mongo.driver.version}</version>
            </dependency>
            <dependency>
                <groupId>org.wso2.carbon.data</groupId>
                <artifactId>org.wso2.carbon.datasource.reader.cassandra</artifactId>
                <version>${carbon.data.version}</version>
            </dependency>
            <dependency>
                <groupId>org.wso2.carbon.data</groupId>
                <artifactId>org.wso2.carbon.datasource.reader.mongo</artifactId>
<<<<<<< HEAD
                <version>${carbon.data.version}</version>
=======
                <version>${carbon.data.snapshot.version}</version>
>>>>>>> 61eddefb
            </dependency>
            <dependency>
                <groupId>me.prettyprint</groupId>
                <artifactId>hector-core</artifactId>
                <version>${hector.version}</version>
            </dependency>
            <!--<dependency>-->
            <!--<groupId>io.netty</groupId>-->
            <!--<artifactId>netty</artifactId>-->
            <!--<version>3.9.0.Final</version>-->
            <!--</dependency>-->
            <dependency>
                <groupId>org.wso2.carbon</groupId>
                <artifactId>org.wso2.carbon.ndatasource.rdbms</artifactId>
                <version>${carbon.kernel.version}</version>
            </dependency>
            <dependency>
                <groupId>org.wso2.carbon</groupId>
                <artifactId>org.wso2.carbon.ui</artifactId>
                <version>${carbon.kernel.version}</version>
            </dependency>
            <dependency>
                <groupId>org.wso2.carbon</groupId>
                <artifactId>org.wso2.carbon.application.deployer</artifactId>
                <version>${carbon.kernel.version}</version>
            </dependency>
            <dependency>
                <groupId>org.wso2.carbon.commons</groupId>
                <artifactId>org.wso2.carbon.ntask.core</artifactId>
                <version>${carbon.commons.version}</version>
            </dependency>
            <dependency>
                <groupId>org.wso2.carbon.commons</groupId>
                <artifactId>org.wso2.carbon.identity.authentication</artifactId>
                <version>${carbon.commons.version}</version>
            </dependency>
            <dependency>
                <groupId>org.wso2.carbon.analytics-common</groupId>
                <artifactId>org.wso2.carbon.event.template.manager.core</artifactId>
                <version>${carbon.analytics.common.version}</version>
            </dependency>
            <dependency>
                <groupId>org.wso2.carbon.analytics-common</groupId>
                <artifactId>org.wso2.carbon.databridge.core</artifactId>
                <version>${carbon.analytics.common.version}</version>
            </dependency>
            <dependency>
                <groupId>org.wso2.carbon.analytics-common</groupId>
                <artifactId>org.wso2.carbon.databridge.commons</artifactId>
                <version>${carbon.analytics.common.version}</version>
            </dependency>
            <dependency>
                <groupId>org.wso2.carbon.analytics-common</groupId>
                <artifactId>org.wso2.carbon.databridge.agent</artifactId>
                <version>${carbon.analytics.common.version}</version>
            </dependency>
            <dependency>
                <groupId>org.wso2.carbon.analytics-common</groupId>
                <artifactId>org.wso2.carbon.databridge.commons.thrift</artifactId>
                <version>${carbon.analytics.common.version}</version>
            </dependency>
            <dependency>
                <groupId>org.wso2.carbon.analytics-common</groupId>
                <artifactId>org.wso2.carbon.event.stream.core</artifactId>
                <version>${carbon.analytics.common.version}</version>
            </dependency>
            <dependency>
                <groupId>org.wso2.carbon.analytics-common</groupId>
                <artifactId>org.wso2.carbon.event.processor.manager.core</artifactId>
                <version>${carbon.analytics.common.version}</version>
            </dependency>
            <dependency>
                <groupId>com.github.stephenc</groupId>
                <artifactId>jamm</artifactId>
                <version>0.2.5</version>
                <scope>test</scope>
            </dependency>
            <dependency>
                <groupId>junit</groupId>
                <artifactId>junit</artifactId>
                <version>${junit.version}</version>
                <scope>test</scope>
            </dependency>
            <dependency>
                <groupId>com.googlecode.concurrentlinkedhashmap</groupId>
                <artifactId>concurrentlinkedhashmap-lru</artifactId>
                <version>1.3</version>
                <scope>test</scope>
            </dependency>
            <dependency>
                <groupId>org.wso2.carbon.analytics</groupId>
                <artifactId>org.wso2.carbon.analytics.activitydashboard.stub</artifactId>
                <version>${carbon.analytics.version}</version>
            </dependency>
            <dependency>
                <groupId>javax.servlet</groupId>
                <artifactId>javax.servlet-api</artifactId>
                <version>${javax.servelet.version}</version>
            </dependency>
            <dependency>
                <groupId>log4j</groupId>
                <artifactId>log4j</artifactId>
                <version>${log4j.version}</version>
            </dependency>
            <dependency>
                <groupId>org.wso2.carbon.analytics</groupId>
                <artifactId>org.wso2.carbon.analytics.message.tracer.handler.stub</artifactId>
                <version>${carbon.analytics.version}</version>
            </dependency>
            <dependency>
                <groupId>org.wso2.carbon.analytics</groupId>
                <artifactId>org.wso2.carbon.analytics.io.commons</artifactId>
                <version>${carbon.analytics.version}</version>
            </dependency>
            <dependency>
                <groupId>org.wso2.carbon.analytics</groupId>
                <artifactId>org.wso2.carbon.analytics.spark.stub</artifactId>
                <version>${carbon.analytics.version}</version>
            </dependency>
            <dependency>
                <groupId>com.google.code.gson</groupId>
                <artifactId>gson</artifactId>
                <version>${gson.version}</version>
            </dependency>
            <dependency>
                <groupId>org.wso2.carbon.analytics</groupId>
                <artifactId>org.wso2.carbon.analytics.api.server.feature</artifactId>
                <version>${carbon.analytics.version}</version>
                <type>zip</type>
            </dependency>
            <dependency>
                <groupId>org.wso2.carbon.analytics</groupId>
                <artifactId>org.wso2.carbon.analytics.eventtable.server.feature</artifactId>
                <version>${carbon.analytics.version}</version>
                <type>zip</type>
            </dependency>
            <dependency>
                <groupId>org.wso2.carbon.analytics</groupId>
                <artifactId>org.wso2.carbon.analytics.activitydashboard.server.feature</artifactId>
                <version>${carbon.analytics.version}</version>
                <type>zip</type>
            </dependency>
            <dependency>
                <groupId>org.wso2.carbon.analytics</groupId>
                <artifactId>org.wso2.carbon.analytics.activitydashboard.ui.feature</artifactId>
                <version>${carbon.analytics.version}</version>
                <type>zip</type>
            </dependency>
            <dependency>
                <groupId>org.wso2.carbon.analytics</groupId>
                <artifactId>org.wso2.carbon.analytics.api.client.feature</artifactId>
                <version>${carbon.analytics.version}</version>
                <type>zip</type>
            </dependency>
            <dependency>
                <groupId>org.wso2.carbon.analytics-common</groupId>
                <artifactId>org.wso2.carbon.databridge.datapublisher.feature</artifactId>
                <version>${carbon.analytics.common.version}</version>
                <type>zip</type>
            </dependency>
            <dependency>
                <groupId>org.wso2.carbon.analytics-common</groupId>
                <artifactId>org.wso2.carbon.event.publisher.ui.feature</artifactId>
                <version>${carbon.analytics.common.version}</version>
                <type>zip</type>
            </dependency>
            <dependency>
                <groupId>org.wso2.carbon.analytics-common</groupId>
                <artifactId>org.wso2.carbon.event.publisher.aggregate.feature</artifactId>
                <version>${carbon.analytics.common.version}</version>
                <type>zip</type>
            </dependency>
            <dependency>
                <groupId>org.wso2.carbon.analytics</groupId>
                <artifactId>org.wso2.carbon.analytics.servlet</artifactId>
                <version>${carbon.analytics.version}</version>
            </dependency>
            <dependency>
                <groupId>org.wso2.carbon.analytics</groupId>
                <artifactId>org.wso2.carbon.analytics.api</artifactId>
                <version>${carbon.analytics.version}</version>
            </dependency>
            <dependency>
                <groupId>org.apache.cxf</groupId>
                <artifactId>cxf-bundle</artifactId>
                <version>${cxf.bundle.version}</version>
            </dependency>
            <dependency>
                <groupId>org.wso2.carbon.analytics</groupId>
                <artifactId>org.wso2.carbon.analytics.message.tracer.handler.ui</artifactId>
                <version>${carbon.analytics.version}</version>
            </dependency>
            <dependency>
                <groupId>org.wso2.carbon.analytics</groupId>
                <artifactId>org.wso2.carbon.analytics.message.tracer.handler.server.feature
                </artifactId>
                <version>${carbon.analytics.version}</version>
                <type>zip</type>
            </dependency>
            <dependency>
                <groupId>org.wso2.carbon.analytics</groupId>
                <artifactId>org.wso2.carbon.analytics.message.tracer.handler.ui.feature</artifactId>
                <version>${carbon.analytics.version}</version>
                <type>zip</type>
            </dependency>
            <dependency>
                <groupId>org.wso2.orbit.com.lmax</groupId>
                <artifactId>disruptor</artifactId>
                <version>${orbit.version.disruptor}</version>
            </dependency>
            <dependency>
                <groupId>org.wso2.orbit.com.leansoft</groupId>
                <artifactId>bigqueue</artifactId>
                <version>${orbit.version.bigqueue}</version>
            </dependency>
            <dependency>
                <groupId>org.wso2.carbon.analytics</groupId>
                <artifactId>org.wso2.carbon.analytics.restapi</artifactId>
                <version>${carbon.analytics.version}</version>
                <type>war</type>
            </dependency>
            <dependency>
                <groupId>org.wso2.carbon.analytics</groupId>
                <artifactId>org.wso2.carbon.analytics.eventsink</artifactId>
                <version>${carbon.analytics.version}</version>
            </dependency>
            <dependency>
                <groupId>org.wso2.carbon.analytics</groupId>
                <artifactId>org.wso2.carbon.analytics.eventsink.server.feature</artifactId>
                <version>${carbon.analytics.version}</version>
                <type>zip</type>
            </dependency>
            <dependency>
                <groupId>org.wso2.carbon.analytics</groupId>
                <artifactId>org.wso2.carbon.analytics.eventsink.template.deployer</artifactId>
                <version>${carbon.analytics.version}</version>
            </dependency>
            <dependency>
                <groupId>org.wso2.carbon.analytics</groupId>
                <artifactId>org.wso2.carbon.analytics.eventsink.template.deployer.server.feature</artifactId>
                <version>${carbon.analytics.version}</version>
            </dependency>
            <dependency>
                <groupId>org.wso2.carbon.analytics</groupId>
                <artifactId>org.wso2.carbon.analytics.webservice</artifactId>
                <version>${carbon.analytics.version}</version>
            </dependency>
            <dependency>
                <groupId>org.wso2.carbon.analytics</groupId>
                <artifactId>org.wso2.carbon.analytics.webservice.server.feature</artifactId>
                <version>${carbon.analytics.version}</version>
                <type>zip</type>
            </dependency>
            <!--analytics processors dependancies -->

            <dependency>
                <groupId>org.wso2.orbit.org.apache.spark</groupId>
                <artifactId>spark-core_2.10</artifactId>
                <version>${spark.orbit.version}</version>
            </dependency>
            <dependency>
                <groupId>org.wso2.orbit.org.apache.spark</groupId>
                <artifactId>spark-sql_2.10</artifactId>
                <version>${spark.orbit.version}</version>
            </dependency>

            <dependency>
                <groupId>org.apache.commons</groupId>
                <artifactId>commons-lang3</artifactId>
                <version>${commons-lang3.version}</version>
            </dependency>

            <dependency>
                <groupId>org.apache.commons</groupId>
                <artifactId>commons-math3</artifactId>
                <version>${commons-math3.version}</version>
            </dependency>

            <dependency>
                <groupId>org.scala-lang</groupId>
                <artifactId>scala-library</artifactId>
                <version>${scala.version}</version>
            </dependency>
            <dependency>
                <groupId>org.scala-lang</groupId>
                <artifactId>scala-reflect</artifactId>
                <version>${scala.version}</version>
            </dependency>

            <dependency>
                <groupId>org.spark-project.akka</groupId>
                <artifactId>akka-remote_2.10</artifactId>
                <version>${akka.version}</version>
            </dependency>
            <dependency>
                <groupId>org.spark-project.akka</groupId>
                <artifactId>akka-actor_2.10</artifactId>
                <version>${akka.version}</version>
            </dependency>

            <dependency>
                <groupId>com.typesafe</groupId>
                <artifactId>config</artifactId>
                <version>${typesafe.version}</version>
            </dependency>

            <dependency>
                <groupId>io.dropwizard.metrics</groupId>
                <artifactId>metrics-core</artifactId>
                <version>${codahale.metrics.version}</version>
            </dependency>
            <dependency>
                <groupId>io.dropwizard.metrics</groupId>
                <artifactId>metrics-graphite</artifactId>
                <version>${codahale.metrics.version}</version>
            </dependency>
            <dependency>
                <groupId>io.dropwizard.metrics</groupId>
                <artifactId>metrics-json</artifactId>
                <version>${codahale.metrics.version}</version>
            </dependency>
            <dependency>
                <groupId>io.dropwizard.metrics</groupId>
                <artifactId>metrics-jvm</artifactId>
                <version>${codahale.metrics.version}</version>
            </dependency>

            <dependency>
                <groupId>com.fasterxml.jackson.core</groupId>
                <artifactId>jackson-databind</artifactId>
                <version>${jackson.version}</version>
            </dependency>
            <dependency>
                <groupId>com.fasterxml.jackson.core</groupId>
                <artifactId>jackson-core</artifactId>
                <version>${jackson.version}</version>
            </dependency>
            <dependency>
                <groupId>com.fasterxml.jackson.core</groupId>
                <artifactId>jackson-annotations</artifactId>
                <version>${jackson.version}</version>
            </dependency>

            <dependency>
                <groupId>org.wso2.orbit.com.esotericsoftware.kryo</groupId>
                <artifactId>kryo</artifactId>
                <version>${kryo.orbit.version}</version>
            </dependency>

            <dependency>
                <groupId>com.esotericsoftware.kryo</groupId>
                <artifactId>kryo</artifactId>
                <version>${kryo.version}</version>
            </dependency>

            <dependency>
                <groupId>org.wso2.orbit.org.objenesis</groupId>
                <artifactId>objenesis</artifactId>
                <version>${objenesis.orbit.version}</version>
            </dependency>

            <dependency>
                <groupId>org.antlr.wso2</groupId>
                <artifactId>antlr-runtime</artifactId>
                <version>${antlr.version}</version>
            </dependency>

            <dependency>
                <groupId>org.xerial.snappy</groupId>
                <artifactId>snappy-java</artifactId>
                <version>${snappy.version}</version>
            </dependency>

            <dependency>
                <groupId>com.ning</groupId>
                <artifactId>compress-lzf</artifactId>
                <version>${compress.lzf.version}</version>
            </dependency>

            <dependency>
                <groupId>com.google.protobuf</groupId>
                <artifactId>protobuf-java</artifactId>
                <version>${google.protobuf.version}</version>
            </dependency>


            <!--wso2 orbit bundles -->
            <dependency>
                <groupId>io.netty.wso2</groupId>
                <artifactId>netty-all</artifactId>
                <version>${netty-all.version}</version>
            </dependency>
            <dependency>
                <groupId>org.wso2.noggit</groupId>
                <artifactId>noggit</artifactId>
                <version>${version.noggit}</version>
            </dependency>

            <!-- Note:-
                    groupId "org.wso2.orbit.org.apache.hadoop" for Hadoop client 2.6.0
                    and groupId "org.wso2.apache.hadoop" for Hadoop client 2.2.0
                -->
            <dependency>
                <groupId>org.wso2.apache.hadoop</groupId>
                <artifactId>hadoop-client</artifactId>
                <version>${hadoop.client.orbit.version}</version>
            </dependency>

            <dependency>
                <groupId>org.wso2.json4s</groupId>
                <artifactId>json4s-jackson_2.10</artifactId>
                <version>${json4s.orbit.version}</version>
            </dependency>

            <dependency>
                <groupId>org.wso2.twitter</groupId>
                <artifactId>chill_2.10</artifactId>
                <version>${chill.orbit.version}</version>
            </dependency>

            <dependency>
                <groupId>org.wso2.orbit.com.clearspring.analytics</groupId>
                <artifactId>stream</artifactId>
                <version>${stream.orbit.version}</version>
            </dependency>

            <dependency>
                <groupId>org.wso2.orbit.org.apache.mesos</groupId>
                <artifactId>mesos</artifactId>
                <version>${mesos.orbit.version}</version>
            </dependency>

            <!--child dependancies -->
            <dependency>
                <groupId>org.eclipse.jetty</groupId>
                <artifactId>jetty-continuation</artifactId>
                <version>${jetty.version}</version>
            </dependency>
            <dependency>
                <groupId>org.eclipse.jetty</groupId>
                <artifactId>jetty-http</artifactId>
                <version>${jetty.version}</version>
            </dependency>
            <!--<dependency>-->
            <!--<groupId>org.eclipse.jetty</groupId>-->
            <!--<artifactId>jetty-plus</artifactId>-->
            <!--<version>${jetty.version}</version>-->
            <!--</dependency>-->
            <dependency>
                <groupId>org.eclipse.jetty</groupId>
                <artifactId>jetty-io</artifactId>
                <version>${jetty.version}</version>
            </dependency>
            <dependency>
                <groupId>org.eclipse.jetty</groupId>
                <artifactId>jetty-jndi</artifactId>
                <version>${jetty.version}</version>
            </dependency>
            <dependency>
                <groupId>org.eclipse.jetty</groupId>
                <artifactId>jetty-security</artifactId>
                <version>${jetty.version}</version>
            </dependency>
            <dependency>
                <groupId>org.eclipse.jetty</groupId>
                <artifactId>jetty-server</artifactId>
                <version>${jetty.version}</version>
            </dependency>
            <dependency>
                <groupId>org.eclipse.jetty</groupId>
                <artifactId>jetty-servlet</artifactId>
                <version>${jetty.version}</version>
            </dependency>
            <dependency>
                <groupId>org.eclipse.jetty</groupId>
                <artifactId>jetty-util</artifactId>
                <version>${jetty.version}</version>
            </dependency>
            <dependency>
                <groupId>org.eclipse.jetty</groupId>
                <artifactId>jetty-webapp</artifactId>
                <version>${jetty.version}</version>
            </dependency>
            <dependency>
                <groupId>org.eclipse.jetty</groupId>
                <artifactId>jetty-xml</artifactId>
                <version>${jetty.version}</version>
            </dependency>

            <dependency>
                <groupId>io.netty</groupId>
                <artifactId>netty</artifactId>
                <version>${netty.version}</version>
            </dependency>

            <dependency>
                <groupId>org.spark-project.protobuf</groupId>
                <artifactId>protobuf-java</artifactId>
                <version>${protobuf.version}</version>
            </dependency>

            <dependency>
                <groupId>org.wso2.uncommons.maths</groupId>
                <artifactId>uncommons-maths</artifactId>
                <version>${uncommons.math.orbit.version}</version>
            </dependency>

            <dependency>
                <groupId>com.google.guava</groupId>
                <artifactId>guava</artifactId>
                <version>${guava.version}</version>
            </dependency>

            <dependency>
                <groupId>org.slf4j</groupId>
                <artifactId>slf4j-api</artifactId>
                <version>${slf4j.version}</version>
            </dependency>

            <dependency>
                <groupId>org.slf4j</groupId>
                <artifactId>slf4j-log4j12</artifactId>
                <version>${slf4j.version}</version>
            </dependency>

            <dependency>
                <groupId>org.apache.tomcat.wso2</groupId>
                <artifactId>tomcat-servlet-api</artifactId>
                <version>${servelet.api.version}</version>
            </dependency>

            <dependency>
                <groupId>javax.servlet.jsp</groupId>
                <artifactId>javax.servlet.jsp-api</artifactId>
                <version>${servelet.jsp.version}</version>
            </dependency>

            <dependency>
                <groupId>org.wso2.orbit.org.ow2.asm</groupId>
                <artifactId>asm-all</artifactId>
                <version>${asm4.orbit.version}</version>
            </dependency>

            <!--spark 130 additional dependancies -->
            <dependency>
                <groupId>org.roaringbitmap</groupId>
                <artifactId>RoaringBitmap</artifactId>
                <version>${roaringbitmap.version}</version>
            </dependency>

            <!--spark dependencies added later--> <!--todo: clean these up-->
            <dependency>
                <groupId>org.apache.spark</groupId>
                <artifactId>spark-core_2.10</artifactId>
                <version>${spark.version}</version>
                <exclusions>
                    <exclusion>
                        <groupId>javax.servlet</groupId>
                        <artifactId>servlet-api</artifactId>
                    </exclusion>
                </exclusions>
            </dependency>


            <dependency>
                <groupId>org.apache.spark</groupId>
                <artifactId>spark-sql_2.10</artifactId>
                <version>${spark.version}</version>
            </dependency>

            <dependency>
                <groupId>org.wso2.carbon.analytics</groupId>
                <artifactId>org.wso2.carbon.analytics.messageconsole.ui</artifactId>
                <version>${carbon.analytics.version}</version>
            </dependency>
            <dependency>
                <groupId>org.wso2.carbon.analytics</groupId>
                <artifactId>org.wso2.carbon.analytics.messageconsole</artifactId>
                <version>${carbon.analytics.version}</version>
            </dependency>
            <dependency>
                <groupId>org.wso2.carbon.analytics</groupId>
                <artifactId>org.wso2.carbon.analytics.messageconsole.server.feature</artifactId>
                <type>zip</type>
                <version>${carbon.analytics.version}</version>
            </dependency>
            <dependency>
                <groupId>org.wso2.carbon.analytics</groupId>
                <artifactId>org.wso2.carbon.analytics.messageconsole.ui.feature</artifactId>
                <type>zip</type>
                <version>${carbon.analytics.version}</version>
            </dependency>
            <dependency>
                <groupId>org.wso2.carbon.analytics</groupId>
                <artifactId>org.wso2.carbon.analytics.jsservice</artifactId>
                <version>${carbon.analytics.version}</version>
            </dependency>
            <dependency>
                <groupId>org.wso2.carbon.analytics</groupId>
                <artifactId>org.wso2.carbon.analytics.messageconsole.stub</artifactId>
                <version>${carbon.analytics.version}</version>
            </dependency>
            <dependency>
                <groupId>org.wso2.carbon.analytics</groupId>
                <artifactId>org.wso2.carbon.analytics.webservice.stub</artifactId>
                <version>${carbon.analytics.version}</version>
            </dependency>

            <!-- START hbase + hadoop client dependencies -->
            <dependency>
                <groupId>org.apache.hbase</groupId>
                <artifactId>hbase-client</artifactId>
                <version>${hbase.client.version}</version>
                <exclusions>
                    <exclusion>
                        <groupId>org.apache.hadoop</groupId>
                        <artifactId>*</artifactId>
                    </exclusion>
                </exclusions>
            </dependency>
            <dependency>
                <groupId>org.apache.hadoop</groupId>
                <artifactId>hadoop-client</artifactId>
                <version>${hadoop.client.260.version}</version>
            </dependency>
            <dependency>
                <groupId>org.wso2.orbit.org.apache.hbase</groupId>
                <artifactId>hbase-shaded-client</artifactId>
                <version>${hbase.client.orbit.version}</version>
            </dependency>
            <dependency>
                <groupId>org.wso2.orbit.org.apache.hadoop</groupId>
                <artifactId>hadoop-client</artifactId>
                <version>${hadoop.client.260.orbit.version}</version>
            </dependency>
            <dependency>
                <groupId>commons-configuration.wso2</groupId>
                <artifactId>commons-configuration</artifactId>
                <version>${commons.configuration.orbit.version}</version>
            </dependency>
            <dependency>
                <groupId>org.wso2.carbon.data</groupId>
                <artifactId>org.wso2.carbon.datasource.reader.hadoop</artifactId>
                <version>${carbon.data.version}</version>
                <scope>test</scope>
            </dependency>

            <dependency>
                <groupId>org.wso2.carbon.data</groupId>
                <artifactId>org.wso2.carbon.datasource.reader.hadoop.server.feature</artifactId>
                <version>${carbon.data.version}</version>
                <type>zip</type>
            </dependency>
            <!-- END hbase + hadoop client dependencies -->

            <dependency>
                <groupId>org.mongodb</groupId>
                <artifactId>mongo-java-driver</artifactId>
                <version>${mongo.osgi.driver.version}</version>
            </dependency>
            <dependency>
                <groupId>org.wso2.orbit.org.mongodb</groupId>
                <artifactId>mongo-java-driver</artifactId>
                <version>${orbit.mongo.osgi.driver.version}</version>
            </dependency>

            <!-- START Analytics Dashboard  -->
            <dependency>
                <groupId>org.wso2.carbon.analytics</groupId>
                <artifactId>org.wso2.carbon.analytics.dashboard.ui</artifactId>
                <version>${carbon.analytics.version}</version>
            </dependency>
            <dependency>
                <groupId>org.wso2.carbon.analytics</groupId>
                <artifactId>org.wso2.carbon.analytics.dashboard</artifactId>
                <version>${carbon.analytics.version}</version>
            </dependency>
            <dependency>
                <groupId>org.wso2.carbon.analytics</groupId>
                <artifactId>org.wso2.carbon.analytics.dashboard.server.feature</artifactId>
                <type>zip</type>
                <version>${carbon.analytics.version}</version>
            </dependency>
            <dependency>
                <groupId>org.wso2.carbon.analytics</groupId>
                <artifactId>org.wso2.carbon.analytics.dashboard.ui.feature</artifactId>
                <type>zip</type>
                <version>${carbon.analytics.version}</version>
            </dependency>
            <!-- END Analytics Dashboard  -->

            <!--START Log Monitor UIs-->
            <dependency>
                <groupId>org.wso2.carbon.analytics</groupId>
                <artifactId>org.wso2.carbon.analytics.dashboard.logmonitor.ui</artifactId>
                <version>${carbon.analytics.version}</version>
            </dependency>
            <!--END Log Monitor UIs-->
            <dependency>
                <groupId>org.wso2.carbon.analytics</groupId>
                <artifactId>org.wso2.carbon.analytics.stream.persistence</artifactId>
                <version>${carbon.analytics.version}</version>
            </dependency>

            <dependency>
                <groupId>org.wso2.siddhi</groupId>
                <artifactId>siddhi-core</artifactId>
                <version>${siddhi.version}</version>
            </dependency>

            <dependency>
                <groupId>org.wso2.siddhi</groupId>
                <artifactId>siddhi-query-api</artifactId>
                <version>${siddhi.version}</version>
            </dependency>

            <!--OWASP security bundles-->
            <dependency>
                <groupId>org.wso2.orbit.org.owasp.encoder</groupId>
                <artifactId>encoder</artifactId>
                <version>${encoder.wso2.version}</version>
            </dependency>

        </dependencies>
    </dependencyManagement>

    <scm>
        <url>https://github.com/wso2/carbon-analytics.git</url>
        <developerConnection>scm:git:https://github.com/wso2/carbon-analytics.git
        </developerConnection>
        <connection>scm:git:https://github.com/wso2/carbon-analytics.git</connection>
        <tag>HEAD</tag>
    </scm>

    <build>
        <extensions>
            <extension>
                <groupId>org.apache.maven.wagon</groupId>
                <artifactId>wagon-ssh</artifactId>
                <version>2.6</version>
            </extension>
        </extensions>
        <pluginManagement>
            <plugins>
                <plugin>
                    <groupId>org.apache.maven.plugins</groupId>
                    <artifactId>maven-compiler-plugin</artifactId>
                    <configuration>
                        <source>1.7</source>
                        <target>1.7</target>
                    </configuration>
                </plugin>
                <plugin>
                    <groupId>org.jvnet.maven.incrementalbuild</groupId>
                    <artifactId>incremental-build-plugin</artifactId>
                    <version>1.3</version>
                    <executions>
                        <execution>
                            <goals>
                                <goal>incremental-build</goal>
                            </goals>
                        </execution>
                    </executions>
                </plugin>
                <plugin>
                    <groupId>org.wso2.maven</groupId>
                    <artifactId>carbon-p2-plugin</artifactId>
                    <version>${carbon.p2.plugin.version}</version>
                </plugin>
                <plugin>
                    <groupId>org.codehaus.mojo</groupId>
                    <artifactId>build-helper-maven-plugin</artifactId>
                    <version>1.8</version>
                </plugin>
                <plugin>
                    <groupId>org.apache.felix</groupId>
                    <artifactId>maven-scr-plugin</artifactId>
                    <version>1.7.2</version>
                    <executions>
                        <execution>
                            <id>generate-scr-scrdescriptor</id>
                            <goals>
                                <goal>scr</goal>
                            </goals>
                        </execution>
                    </executions>
                </plugin>
                <plugin>
                    <groupId>org.apache.felix</groupId>
                    <artifactId>maven-bundle-plugin</artifactId>
                    <version>2.3.7</version>
                    <extensions>true</extensions>
                    <configuration>
                        <obrRepository>NONE</obrRepository>
                    </configuration>
                </plugin>
                <plugin>
                    <artifactId>maven-resources-plugin</artifactId>
                    <executions>
                        <execution>
                            <id>copy-resources</id>
                            <phase>generate-resources</phase>
                            <goals>
                                <goal>copy-resources</goal>
                            </goals>
                            <configuration>
                                <outputDirectory>src/main/resources</outputDirectory>
                                <resources>
                                    <resource>
                                        <directory>resources</directory>
                                        <includes>
                                            <include>p2.inf</include>
                                            <include>build.properties</include>
                                        </includes>
                                    </resource>
                                </resources>
                            </configuration>
                        </execution>
                    </executions>
                </plugin>
                <plugin>
                    <groupId>org.apache.maven.plugins</groupId>
                    <artifactId>maven-source-plugin</artifactId>
                    <executions>
                        <execution>
                            <id>attach-sources</id>
                            <phase>verify</phase>
                            <goals>
                                <goal>jar-no-fork</goal>
                            </goals>
                        </execution>
                    </executions>
                </plugin>
                <plugin>
                    <groupId>org.apache.maven.plugins</groupId>
                    <artifactId>maven-project-info-reports-plugin</artifactId>
                    <version>2.4</version>
                </plugin>
                <plugin>
                    <groupId>org.apache.maven.plugins</groupId>
                    <artifactId>maven-release-plugin</artifactId>
                    <configuration>
                        <preparationGoals>clean install</preparationGoals>
                        <autoVersionSubmodules>true</autoVersionSubmodules>
                    </configuration>
                </plugin>
                <plugin>
                    <groupId>org.apache.maven.plugins</groupId>
                    <artifactId>maven-deploy-plugin</artifactId>
                </plugin>
            </plugins>
        </pluginManagement>
    </build>

    <profiles>
        <profile>
            <id>default</id>
            <activation>
                <activeByDefault>true</activeByDefault>
            </activation>
            <modules>
                <module>service-stubs</module>
                <module>components/analytics-core</module>
                <module>components/analytics-data-connectors</module>
                <module>components/analytics-io</module>
                <module>components/analytics-processors</module>
                <module>components/analytics-data-agents</module>
                <module>components/analytics-views</module>
                <module>features/analytics-data-agents</module>
                <module>features/analytics-core</module>
                <module>features/analytics-data-connectors</module>
                <module>features/analytics-io</module>
                <module>features/analytics-lite</module>
                <module>features/analytics-processors</module>
                <module>features/analytics-views</module>
                <module>features/categories</module>
            </modules>
        </profile>
        <profile>
            <id>builder</id>
            <activation>
                <property>
                    <name>builder</name>
                    <value>true</value>
                </property>
            </activation>
            <modules>
                <module>service-stubs</module>
                <module>components/analytics-core</module>
                <module>components/analytics-data-connectors</module>
                <module>components/analytics-io</module>
                <module>components/analytics-processors</module>
                <module>components/analytics-data-agents</module>
                <module>components/analytics-views</module>
                <module>features/analytics-data-agents</module>
                <module>features/analytics-core</module>
                <module>features/analytics-data-connectors</module>
                <module>features/analytics-io</module>
                <module>features/analytics-lite</module>
                <module>features/analytics-processors</module>
                <module>features/analytics-views</module>
                <module>features/categories</module>
            </modules>
        </profile>
        <profile>
            <id>sonar-profile</id>
            <activation>
                <property>
                    <name>bamboo</name>
                    <value>sonar</value>
                </property>
            </activation>
            <modules>
                <module>components/analytics-core</module>
                <module>components/analytics-data-connectors</module>
                <module>components/analytics-io</module>
                <module>components/analytics-processors</module>
                <module>components/analytics-data-agents</module>
                <module>components/analytics-views</module>
            </modules>
        </profile>
    </profiles>

    <properties>
        <!-- DAS Release Version -->
        <das.release.version>3.1.0</das.release.version>

        <!-- ML Version -->
        <carbon.ml.version>1.1.3</carbon.ml.version>

        <!-- Dashboards and Jaggery -->
        <carbon.dashboard.version>2.0.2</carbon.dashboard.version>
        <shindig.version>2.0.2</shindig.version>
        <jaggery.version>0.12.6</jaggery.version>
        <jaggery.modules.carbon.version>1.5.5</jaggery.modules.carbon.version>
        <jaggery.modules.process.version>1.5.5</jaggery.modules.process.version>
        <jaggery.modules.i18n.version>1.5.5</jaggery.modules.i18n.version>
        <jaggery.modules.ws.version>1.5.5</jaggery.modules.ws.version>
        <sso.feature.version>1.5.5</sso.feature.version>

        <cipher.tool.version>1.0.0-wso2v3</cipher.tool.version>

        <!-- Data TG repo -->
        <carbon.registry.version>4.6.0</carbon.registry.version>

        <carbon.identity.version>5.2.0</carbon.identity.version>
        <carbon.deployment.version>4.7.0</carbon.deployment.version>
        <carbon.multitenancy.version>4.6.0</carbon.multitenancy.version>
        <carbon.identity.saml2.version>5.1.3</carbon.identity.saml2.version>
        <carbon.metrics.version>1.2.2</carbon.metrics.version>

        <!-- carbon-analytics repo versions -->
        <carbon.analytics.version>1.3.6-SNAPSHOT</carbon.analytics.version>
        <carbon.analytics.imp.pkg.version>[1.0, 2)</carbon.analytics.imp.pkg.version>

        <!-- Carbon platform version -->
        <carbon.kernel.version>4.4.9</carbon.kernel.version>
        <carbon.kernel.version.import.version.range>[4.4, 4.5)</carbon.kernel.version.import.version.range>

        <!-- WSO2 repository versions -->
        <carbon.commons.version>4.5.4</carbon.commons.version>
        <carbon.commons.imp.pkg.version>[4.5, 5)</carbon.commons.imp.pkg.version>
<<<<<<< HEAD
        <carbon.data.version>4.4.1-SNAPSHOT</carbon.data.version>
=======
        <carbon.data.version>4.3.6</carbon.data.version>
        <carbon.data.snapshot.version>4.4.1-SNAPSHOT</carbon.data.snapshot.version>
>>>>>>> 61eddefb
        <carbon.event-processing.version>2.1.4</carbon.event-processing.version>
        <carbon.analytics.common.version>5.1.3</carbon.analytics.common.version>
        <carbon.analytics.common.imp.pkg.version>[5.0, 6.0)</carbon.analytics.common.imp.pkg.version>

        <carbon.data.import.pkg.version>[4.3, 5)</carbon.data.import.pkg.version>

        <!-- Axis2 Version -->
        <axis2.version>1.6.1-wso2v11</axis2.version>
        <axis2.wso2.version>1.6.1.wso2v11</axis2.wso2.version>
        <axis2.osgi.version>1.6.1.wso2v11</axis2.osgi.version>
        <orbit.version.axis2>1.6.1.wso2v11</orbit.version.axis2>
        <axis2-transports.version>1.6.1-wso2v11</axis2-transports.version>
        <axis2.osgi.version.range>[1.6.1.wso2v11, 1.7.0)</axis2.osgi.version.range>
        <orbit.version.neethi>2.0.4.wso2v4</orbit.version.neethi>

        <!-- Axiom Version -->
        <axiom.version>1.2.11-wso2v5</axiom.version>
        <axiom.wso2.version>1.2.11.wso2v5</axiom.wso2.version>
        <axiom.osgi.version>1.2.11.wso2v5</axiom.osgi.version>
        <orbit.version.axiom>1.2.11.wso2v5</orbit.version.axiom>
        <axiom.osgi.version.range>[1.2.11.wso2v5, 1.3.0)</axiom.osgi.version.range>

        <!-- Servlet API -->
        <imp.pkg.version.javax.servlet>[2.6.0, 3.0.0)</imp.pkg.version.javax.servlet>
        <imp.pkg.version.javax.servlet.jsp>[2.2.0, 2.3.0)</imp.pkg.version.javax.servlet.jsp>
        <imp.pkg.version.javax.servlet.jsp.jstl>[1.2.1, 1.3.0)
        </imp.pkg.version.javax.servlet.jsp.jstl>

        <!-- Misc -->
        <carbon.p2.plugin.version>1.5.3</carbon.p2.plugin.version>
        <wsdl4j.wso2.version>1.6.2.wso2v2</wsdl4j.wso2.version>
        <junit.version>4.9</junit.version>
        <cxf.bundle.version>2.7.6</cxf.bundle.version>
        <!--<slf4j.orbit.version>1.5.10.wso2v1</slf4j.orbit.version>-->
        <slf4j.version>1.7.5</slf4j.version>
        <log4j.version>1.2.14</log4j.version>
        <version.equinox.osgi>3.8.1.v20120830-144521</version.equinox.osgi>
        <gson.version>2.3.1</gson.version>

        <!-- Hazelcast -->
        <hazelcast.version>3.5</hazelcast.version>

        <!-- Orbits -->
        <orbit.version.xmlschema>1.4.7.wso2v2</orbit.version.xmlschema>
        <orbit.version.commons.lang>2.6.0.wso2v1</orbit.version.commons.lang>
        <orbit.version.disruptor>3.3.2.wso2v2</orbit.version.disruptor>
        <orbit.version.bigqueue>0.7.0.wso2v1</orbit.version.bigqueue>
        <asm.orbit.version>3.1.wso2v1</asm.orbit.version>
        <commons.codec.orbit.version>1.4.0.wso2v1</commons.codec.orbit.version>
        <commons.configuration.orbit.version>1.6.0.wso2v1</commons.configuration.orbit.version>
        <commons.collections.orbit.version>3.2.0.wso2v1</commons.collections.orbit.version>

        <!-- Orbits for HBase client -->
        <hbase.client.version>1.2.1</hbase.client.version>
        <hadoop.client.260.version>2.7.2</hadoop.client.260.version>
        <hbase.client.orbit.version>1.2.1.wso2v1</hbase.client.orbit.version>
        <hadoop.client.260.orbit.version>2.7.2.wso2v1</hadoop.client.260.orbit.version>
        <hbase.client.import.version>[1.0.0, 2.0)</hbase.client.import.version>
        <hadoop.client.import.version>[2.7.0, 2.8.0)</hadoop.client.import.version>

        <!--osgi drivers for mongo-->
        <mongo.osgi.driver.version>3.4.1</mongo.osgi.driver.version>
        <orbit.mongo.osgi.driver.version>3.4.1.wso2v1</orbit.mongo.osgi.driver.version>

        <!-- Equinox -->
        <version.equinox.osgi.services>3.3.100.v20120522-1822</version.equinox.osgi.services>
        <version.equinox.osgi>3.8.1.v20120830-144521</version.equinox.osgi>

        <!-- Commons -->
        <commons-logging.version>1.1</commons-logging.version>
        <commons.pool.orbit.version>1.5.6.wso2v1</commons.pool.orbit.version>
        <httpcomponents-httpclient.version>4.3.1.wso2v2</httpcomponents-httpclient.version>
        <orbit.version.json>2.0.0.wso2v1</orbit.version.json>

        <!-- Javax-->
        <javax.servelet.version>3.0.1</javax.servelet.version>

        <lucene.orbit.version>5.2.1.wso2v1</lucene.orbit.version>
        <lucene.imp.pkg.version>[5.2.1, 5.3.0)</lucene.imp.pkg.version>
        <asm4.orbit.version>4.1.0.wso2v1</asm4.orbit.version>

        <!--analytics processors -->
        <spark.orbit.version>1.6.2.wso2v1</spark.orbit.version>
        <hadoop.client.orbit.version>2.2.0.wso2v1</hadoop.client.orbit.version>
        <typesafe.version>1.2.0</typesafe.version>
        <akka.version>2.3.4-spark</akka.version>
        <codahale.metrics.version>3.1.2</codahale.metrics.version>
        <jackson.version>2.4.4</jackson.version>
        <json4s.orbit.version>3.2.10.wso2v1</json4s.orbit.version>
        <kryo.orbit.version>2.24.0.wso2v1</kryo.orbit.version>
        <kryo.version>2.21</kryo.version>
        <antlr.version>3.2.0.wso2v1</antlr.version>
        <snappy.version>1.1.1.6</snappy.version>
        <netty-all.version>4.0.23.wso2v1</netty-all.version>
        <scala.version>2.10.4</scala.version>
        <commons-math3.version>3.1.1</commons-math3.version>
        <commons-lang3.version>3.3.2</commons-lang3.version>
        <compress.lzf.version>1.0.0</compress.lzf.version>
        <jetty.version>8.1.14.v20131031</jetty.version>
        <netty.version>3.9.0.Final</netty.version>
        <protobuf.version>2.5.0-spark</protobuf.version>
        <uncommons.math.orbit.version>1.2.2.wso2v1</uncommons.math.orbit.version>
        <chill.orbit.version>0.5.0.wso2v1</chill.orbit.version>
        <stream.orbit.version>2.9.5.wso2v1</stream.orbit.version>
        <guava.version>19.0</guava.version>
        <servelet.api.version>7.0.52.wso2v1</servelet.api.version>
        <servelet.jsp.version>2.2.1</servelet.jsp.version>
        <com.datastax.cassandra.driver.orbit.verison>2.1.10.2.wso2v2</com.datastax.cassandra.driver.orbit.verison>
        <mongo.driver.version>3.4.1</mongo.driver.version>
        <com.codahale.metrics.version>3.1.0</com.codahale.metrics.version>
        <!--spark additional dependencies --> <!--todo: clean these up-->
        <exp.pkg.version.spark>1.4.3.wso2v2</exp.pkg.version.spark>
        <spark.version>1.6.2</spark.version>
        <spark.import.version>[1.6.0, 2.0.0)</spark.import.version>
        <typesafe.version>1.2.1</typesafe.version>
        <typesafe.import.version>[1.2.1, 1.3.0)</typesafe.import.version>
        <akka.version>2.3.4-spark</akka.version>
        <codahale.metrics.import.version>[3.1.0, 4.0.0)</codahale.metrics.import.version>
        <jackson.import.version>[2.4.4, 2.5.0)</jackson.import.version>
        <json4s.import.version>[3.2.10, 3.2.11)</json4s.import.version>
        <kryo.import.version>[2.24.0,3.0)</kryo.import.version>
        <!--<kryo.import.version>[2.21,3.0)</kryo.import.version>-->
        <snappy.import.version>[1.1.1.6, 1.1.1.7)</snappy.import.version>
        <netty-all.import.version>[4.0.23, 4.0.24.Final)</netty-all.import.version>
        <scala.import.version>[2.10.4, 2.11.0)</scala.import.version>
        <commons-math3.import.version>[3.1.1, 3.1.2)</commons-math3.import.version>
        <commons-lang3.import.version>[3.3.2, 3.3.3)</commons-lang3.import.version>
        <compress.lzf.import.version>[1.0.0, 1.0.1)</compress.lzf.import.version>
        <project.build.sourceEncoding>UTF-8</project.build.sourceEncoding>
        <guava.import.version>[19.0.0,20.0.0)</guava.import.version>
        <slf4j.import.version>[1.7.0, 1.8.0)</slf4j.import.version>
        <servlet-api.import.version>[2.5, 3.0)</servlet-api.import.version>
        <chill.import.version>[0.5.0, 0.6.0)</chill.import.version>
        <stream.import.version>[2.9.5, 3.0.0)</stream.import.version>
        <chill.version>0.5.0</chill.version>
        <json4s.version>3.2.10</json4s.version>
        <stream.version>2.2.0</stream.version>
        <uncommons.math.version>1.2.2</uncommons.math.version>
        <jcommon.version>1.0.12</jcommon.version>
        <jfreechart.version>1.0.13</jfreechart.version>
        <mesos.orbit.version>0.18.1.wso2v1</mesos.orbit.version>
        <google.protobuf.version>2.5.0</google.protobuf.version>
        <roaringbitmap.version>0.5.11</roaringbitmap.version>
        <roaringbitmap.import.version>[0.4.5, 0.5.0)</roaringbitmap.import.version>
        <objenesis.orbit.version>2.1.wso2v1</objenesis.orbit.version>

        <siddhi.version>3.1.2</siddhi.version>
        <version.noggit>0.6.wso2v1</version.noggit>
        <hector.version>1.0-5</hector.version>

        <spark.sql.version.range>[1.6.2,2.0.0)</spark.sql.version.range>

        <encoder.wso2.version>1.2.0.wso2v1</encoder.wso2.version>

    </properties>

    <pluginRepositories>
        <pluginRepository>
            <id>wso2.releases</id>
            <name>WSO2 internal Repository</name>
            <url>http://maven.wso2.org/nexus/content/repositories/releases/</url>
            <releases>
                <enabled>true</enabled>
                <updatePolicy>daily</updatePolicy>
                <checksumPolicy>ignore</checksumPolicy>
            </releases>
        </pluginRepository>
        <pluginRepository>
            <id>wso2.snapshots</id>
            <name>Apache Snapshot Repository</name>
            <url>http://maven.wso2.org/nexus/content/repositories/snapshots/</url>
            <snapshots>
                <enabled>true</enabled>
                <updatePolicy>daily</updatePolicy>
            </snapshots>
            <releases>
                <enabled>false</enabled>
            </releases>
        </pluginRepository>
        <pluginRepository>
            <id>wso2-nexus</id>
            <name>WSO2 internal Repository</name>
            <url>http://maven.wso2.org/nexus/content/groups/wso2-public/</url>
            <releases>
                <enabled>true</enabled>
                <updatePolicy>daily</updatePolicy>
                <checksumPolicy>ignore</checksumPolicy>
            </releases>
        </pluginRepository>
    </pluginRepositories>


    <repositories>
        <repository>
            <id>wso2releases</id>
            <name>WSO2 internal Repository</name>
            <url>http://maven.wso2.org/nexus/content/repositories/releases/</url>
            <releases>
                <enabled>true</enabled>
                <updatePolicy>daily</updatePolicy>
                <checksumPolicy>ignore</checksumPolicy>
            </releases>
        </repository>
        <repository>
            <id>wso2snapshots</id>
            <name>Apache Snapshot Repository</name>
            <url>http://maven.wso2.org/nexus/content/repositories/snapshots/</url>
            <snapshots>
                <enabled>true</enabled>
                <updatePolicy>daily</updatePolicy>
            </snapshots>
            <releases>
                <enabled>false</enabled>
            </releases>
        </repository>
        <repository>
            <id>wso2nexus</id>
            <name>WSO2 internal Repository</name>
            <url>http://maven.wso2.org/nexus/content/groups/wso2-public/</url>
            <releases>
                <enabled>true</enabled>
                <updatePolicy>daily</updatePolicy>
                <checksumPolicy>ignore</checksumPolicy>
            </releases>
        </repository>
    </repositories>

</project><|MERGE_RESOLUTION|>--- conflicted
+++ resolved
@@ -254,10 +254,7 @@
                 <artifactId>org.wso2.carbon.analytics.datasource.mongo</artifactId>
                 <version>${carbon.analytics.version}</version>
             </dependency>
-<<<<<<< HEAD
-
-=======
->>>>>>> 61eddefb
+
             <dependency>
                 <groupId>org.wso2.carbon.analytics</groupId>
                 <artifactId>org.wso2.carbon.analytics.eventtable</artifactId>
@@ -331,11 +328,6 @@
                 <version>${com.datastax.cassandra.driver.orbit.verison}</version>
             </dependency>
             <dependency>
-                <groupId>org.mongodb</groupId>
-            	<artifactId>mongo-java-driver</artifactId>
-            	<version>${mongo.driver.version}</version>
-            </dependency>
-            <dependency>
                 <groupId>org.wso2.carbon.data</groupId>
                 <artifactId>org.wso2.carbon.datasource.reader.cassandra</artifactId>
                 <version>${carbon.data.version}</version>
@@ -343,11 +335,7 @@
             <dependency>
                 <groupId>org.wso2.carbon.data</groupId>
                 <artifactId>org.wso2.carbon.datasource.reader.mongo</artifactId>
-<<<<<<< HEAD
                 <version>${carbon.data.version}</version>
-=======
-                <version>${carbon.data.snapshot.version}</version>
->>>>>>> 61eddefb
             </dependency>
             <dependency>
                 <groupId>me.prettyprint</groupId>
@@ -994,7 +982,6 @@
                 <version>${carbon.data.version}</version>
                 <scope>test</scope>
             </dependency>
-
             <dependency>
                 <groupId>org.wso2.carbon.data</groupId>
                 <artifactId>org.wso2.carbon.datasource.reader.hadoop.server.feature</artifactId>
@@ -1300,7 +1287,7 @@
         <carbon.metrics.version>1.2.2</carbon.metrics.version>
 
         <!-- carbon-analytics repo versions -->
-        <carbon.analytics.version>1.3.6-SNAPSHOT</carbon.analytics.version>
+        <carbon.analytics.version>1.3.3-SNAPSHOT</carbon.analytics.version>
         <carbon.analytics.imp.pkg.version>[1.0, 2)</carbon.analytics.imp.pkg.version>
 
         <!-- Carbon platform version -->
@@ -1310,12 +1297,7 @@
         <!-- WSO2 repository versions -->
         <carbon.commons.version>4.5.4</carbon.commons.version>
         <carbon.commons.imp.pkg.version>[4.5, 5)</carbon.commons.imp.pkg.version>
-<<<<<<< HEAD
         <carbon.data.version>4.4.1-SNAPSHOT</carbon.data.version>
-=======
-        <carbon.data.version>4.3.6</carbon.data.version>
-        <carbon.data.snapshot.version>4.4.1-SNAPSHOT</carbon.data.snapshot.version>
->>>>>>> 61eddefb
         <carbon.event-processing.version>2.1.4</carbon.event-processing.version>
         <carbon.analytics.common.version>5.1.3</carbon.analytics.common.version>
         <carbon.analytics.common.imp.pkg.version>[5.0, 6.0)</carbon.analytics.common.imp.pkg.version>
@@ -1375,10 +1357,6 @@
         <hadoop.client.260.orbit.version>2.7.2.wso2v1</hadoop.client.260.orbit.version>
         <hbase.client.import.version>[1.0.0, 2.0)</hbase.client.import.version>
         <hadoop.client.import.version>[2.7.0, 2.8.0)</hadoop.client.import.version>
-
-        <!--osgi drivers for mongo-->
-        <mongo.osgi.driver.version>3.4.1</mongo.osgi.driver.version>
-        <orbit.mongo.osgi.driver.version>3.4.1.wso2v1</orbit.mongo.osgi.driver.version>
 
         <!-- Equinox -->
         <version.equinox.osgi.services>3.3.100.v20120522-1822</version.equinox.osgi.services>
@@ -1424,7 +1402,6 @@
         <servelet.api.version>7.0.52.wso2v1</servelet.api.version>
         <servelet.jsp.version>2.2.1</servelet.jsp.version>
         <com.datastax.cassandra.driver.orbit.verison>2.1.10.2.wso2v2</com.datastax.cassandra.driver.orbit.verison>
-        <mongo.driver.version>3.4.1</mongo.driver.version>
         <com.codahale.metrics.version>3.1.0</com.codahale.metrics.version>
         <!--spark additional dependencies --> <!--todo: clean these up-->
         <exp.pkg.version.spark>1.4.3.wso2v2</exp.pkg.version.spark>
