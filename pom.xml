<!--
 ~ Copyright (c) 2005-2014, WSO2 Inc. (http://www.wso2.org) All Rights Reserved.
 ~
 ~ WSO2 Inc. licenses this file to you under the Apache License,
 ~ Version 2.0 (the "License"); you may not use this file except
 ~ in compliance with the License.
 ~ You may obtain a copy of the License at
 ~
 ~    http://www.apache.org/licenses/LICENSE-2.0
 ~
 ~ Unless required by applicable law or agreed to in writing,
 ~ software distributed under the License is distributed on an
 ~ "AS IS" BASIS, WITHOUT WARRANTIES OR CONDITIONS OF ANY
 ~ KIND, either express or implied.  See the License for the
 ~ specific language governing permissions and limitations
 ~ under the License.
-->
<project xmlns="http://maven.apache.org/POM/4.0.0" xmlns:xsi="http://www.w3.org/2001/XMLSchema-instance" xsi:schemaLocation="http://maven.apache.org/POM/4.0.0 http://maven.apache.org/maven-v4_0_0.xsd">

    <parent>
        <groupId>org.wso2</groupId>
        <artifactId>wso2</artifactId>
        <version>1</version>
    </parent>

    <modelVersion>4.0.0</modelVersion>
    <groupId>org.wso2.carbon.analytics-common</groupId>
    <artifactId>carbon-analytics-common</artifactId>
    <packaging>pom</packaging>
    <version>2.0.4-SNAPSHOT</version>
    <name>WSO2 Carbon - Carbon Analytics Common Aggregator Module</name>
    <url>http://wso2.org</url>

    <modules>
        <module>service-stubs</module>
<<<<<<< HEAD
        <module>components/event-streams</module>
=======
        <module>components/analytics-dashboard</module>
        <!--<module>components/event-stream</module>-->
        <!--<module>features/event-stream</module>-->
>>>>>>> 8f095815
    </modules>

    <dependencyManagement>
        <dependencies>
            <!--orbit dependencies start-->
            <dependency>
                <groupId>org.apache.axis2.wso2</groupId>
                <artifactId>axis2</artifactId>
                <version>${orbit.version.axis2}</version>
            </dependency>
            <dependency>
                <groupId>libthrift.wso2</groupId>
                <artifactId>libthrift</artifactId>
                <version>${libthrift.wso2.version}</version>
            </dependency>
            <dependency>
                <groupId>commons-lang.wso2</groupId>
                <artifactId>commons-lang</artifactId>
                <version>${orbit.version.commons.lang}</version>
            </dependency>
            <dependency>
                <groupId>org.apache.axis2.wso2</groupId>
                <artifactId>axis2-client</artifactId>
                <version>${orbit.version.axis2}</version>
            </dependency>
            <dependency>
                <groupId>org.apache.neethi.wso2</groupId>
                <artifactId>neethi</artifactId>
                <version>${neethi.osgi.version}</version>
            </dependency>
            <dependency>
                <groupId>org.apache.ws.commons.axiom.wso2</groupId>
                <artifactId>axiom</artifactId>
                <version>${orbit.version.axiom}</version>
            </dependency>
            <dependency>
                <groupId>com.google.guava.wso2</groupId>
                <artifactId>guava</artifactId>
                <version>${google.guava.wso2.version}</version>
            </dependency>
            <dependency>
                <groupId>com.lmax.wso2</groupId>
                <artifactId>disruptor</artifactId>
                <version>${disruptor.orbit.version}</version>
            </dependency>
            <!--orbit dependencies end-->

            <!--carbon-kernel dependencies start-->
            <dependency>
                <groupId>org.wso2.carbon</groupId>
                <artifactId>org.wso2.carbon.core</artifactId>
                <version>${carbon.kernel.version}</version>
            </dependency>
            <dependency>
                <groupId>org.wso2.carbon</groupId>
                <artifactId>org.wso2.carbon.ui</artifactId>
                <version>${carbon.kernel.version}</version>
            </dependency>
            <dependency>
                <groupId>org.wso2.carbon</groupId>
                <artifactId>org.wso2.carbon.utils</artifactId>
                <version>${carbon.kernel.version}</version>
            </dependency>
            <dependency>
                <groupId>org.wso2.carbon</groupId>
                <artifactId>org.wso2.carbon.logging</artifactId>
                <version>${carbon.kernel.version}</version>
            </dependency>
            <!--carbon-kernel dependencies stop-->


            <dependency>
                <groupId>org.wso2.siddhi</groupId>
                <artifactId>siddhi-core</artifactId>
                <version>${siddhi.version}</version>
            </dependency>
            <dependency>
                <groupId>org.wso2.carbon.analytics-common</groupId>
                <artifactId>org.wso2.carbon.event.stream.stub</artifactId>
                <version>${carbon.event.processing.version}</version>
            </dependency>

            <!--carbon-commons dependencies start-->
            <dependency>
                <groupId>org.wso2.carbon.commons</groupId>
                <artifactId>org.wso2.carbon.tenant.common</artifactId>
                <version>${carbon.commons.version}</version>
            </dependency>
            <!--carbon-commons dependencies stop-->

            <!--third party dependencies start-->
            <dependency>
                <groupId>com.google.code.gson</groupId>
                <artifactId>gson</artifactId>
                <version>${gson.version}</version>
            </dependency>
            <dependency>
                <groupId>junit</groupId>
                <artifactId>junit</artifactId>
                <scope>test</scope>
                <version>${junit.version}</version>
            </dependency>
            <dependency>
                <groupId>org.slf4j</groupId>
                <artifactId>slf4j-api</artifactId>
                <version>${slf4j.version}</version>
            </dependency>
            <!--third party dependencies stop-->

            <dependency>
                <groupId>org.wso2.carbon.commons</groupId>
                <artifactId>org.wso2.carbon.databridge.commons</artifactId>
                <version>${carbon.commons.version}</version>
            </dependency>

            <!--carbon analytics common dependencies start-->
            <dependency>
                <groupId>org.wso2.carbon.analytics-common</groupId>
                <artifactId>org.wso2.carbon.event.stream.admin</artifactId>
                <version>${carbon.event.processing.version}</version>
            </dependency>
            <dependency>
                <groupId>org.wso2.carbon.analytics-common</groupId>
                <artifactId>org.wso2.carbon.event.stream.core</artifactId>
                <version>${carbon.event.processing.version}</version>
            </dependency>
            <dependency>
                <groupId>org.wso2.carbon.analytics-common</groupId>
                <artifactId>org.wso2.carbon.event.stream.stub</artifactId>
                <version>${carbon.event.processing.version}</version>
            </dependency>
            <dependency>
                <groupId>org.wso2.carbon.analytics-common</groupId>
                <artifactId>org.wso2.carbon.event.stream.ui</artifactId>
                <version>${carbon.event.processing.version}</version>
            </dependency>
            <!--carbon analytics common dependencies stop-->

            <!--features start-->
            <dependency>
                <groupId>org.wso2.carbon.analytics-common</groupId>
                <artifactId>org.wso2.carbon.event.stream.manager.server.feature</artifactId>
                <version>${carbon.event.processing.version}</version>
                <type>zip</type>
            </dependency>
            <dependency>
                <groupId>org.wso2.carbon.analytics-common</groupId>
                <artifactId>org.wso2.carbon.event.stream.manager.ui.feature</artifactId>
                <version>${carbon.event.processing.version}</version>
                <type>zip</type>
            </dependency>
            <!--features end-->
        </dependencies>
    </dependencyManagement>


    <build>
        <extensions>
            <extension>
                <groupId>org.apache.maven.wagon</groupId>
                <artifactId>wagon-ssh</artifactId>
                <version>2.1</version>
            </extension>
        </extensions>

        <plugins>
            <plugin>
                <groupId>org.apache.maven.plugins</groupId>
                <artifactId>maven-release-plugin</artifactId>
                <configuration>
                    <preparationGoals>clean install</preparationGoals>
                    <autoVersionSubmodules>true</autoVersionSubmodules>
                </configuration>
            </plugin>
            <plugin>
                <groupId>org.apache.maven.plugins</groupId>
                <artifactId>maven-deploy-plugin</artifactId>
            </plugin>
            <plugin>
                <groupId>org.jvnet.maven.incrementalbuild</groupId>
                <artifactId>incremental-build-plugin</artifactId>
                <version>1.3</version>
                <executions>
                    <execution>
                        <goals>
                            <goal>incremental-build</goal>
                        </goals>
                    </execution>
                </executions>
            </plugin>
            <!--plugin>
                <groupId>org.apache.rat</groupId>
                <artifactId>apache-rat-plugin</artifactId>
                <version>0.10</version>
                <configuration>
                    <excludes>
                        <exclude>**/*.iml</exclude>
                        <exclude>**/*.min.js</exclude>
                        <exclude>**/p2.inf</exclude>
                        <exclude>**/target/**</exclude>
                    </excludes>
                </configuration>
                <executions>
                    <execution>
                        <phase>verify</phase>
                        <goals>
                            <goal>check</goal>
                        </goals>
                    </execution>
                </executions>
            </plugin-->
            <plugin>
                <groupId>org.apache.maven.plugins</groupId>
                <artifactId>maven-compiler-plugin</artifactId>
                <configuration>
                    <encoding>UTF-8</encoding>
                    <source>1.6</source>
                    <target>1.6</target>
                </configuration>
            </plugin>
        </plugins>
        <pluginManagement>
            <plugins>
                <plugin>
                    <groupId>org.apache.felix</groupId>
                    <artifactId>maven-scr-plugin</artifactId>
                    <version>1.7.2</version>
                    <executions>
                        <execution>
                            <id>generate-scr-scrdescriptor</id>
                            <goals>
                                <goal>scr</goal>
                            </goals>
                        </execution>
                    </executions>
                </plugin>
                <plugin>
                    <groupId>org.apache.felix</groupId>
                    <artifactId>maven-bundle-plugin</artifactId>
                    <version>2.3.5</version>
                    <extensions>true</extensions>
                    <configuration>
                        <obrRepository>NONE</obrRepository>
                        <!--<instructions>
                          <_include>-osgi.bnd</_include>
                        </instructions>-->
                    </configuration>
                </plugin>
                <plugin>
                    <groupId>org.apache.maven.plugins</groupId>
                    <artifactId>maven-antrun-plugin</artifactId>
                    <version>1.1</version>
                </plugin>
                <plugin>
                    <groupId>org.codehaus.mojo</groupId>
                    <artifactId>build-helper-maven-plugin</artifactId>
                    <version>1.7</version>
                </plugin>
            </plugins>
        </pluginManagement>
    </build>

    <profiles>
        <profile>
            <id>default</id>
            <activation>
                <activeByDefault>true</activeByDefault>
            </activation>
            <modules>
            </modules>
        </profile>
        <profile>
            <id>builder</id>
            <activation>
                <property>
                    <name>builder</name>
                    <value>true</value>
                </property>
            </activation>
            <modules>
                <!--<module>components/event-stream</module>-->
            </modules>
        </profile>
        <profile>
            <id>sonar-profile</id>
            <activation>
                <property>
                    <name>bamboo</name>
                    <value>sonar</value>
                </property>
            </activation>
            <modules>
                <!--<module>components/event-stream</module>-->
            </modules>
        </profile>
    </profiles>

    <scm>
        <url>https://github.com/wso2/carbon-analytics-common.git</url>
        <developerConnection>scm:git:https://github.com/wso2/carbon-analytics-common.git</developerConnection>
        <connection>scm:git:https://github.com/wso2/carbon-analytics-common.git</connection>
        <tag>HEAD</tag>
    </scm>

    <pluginRepositories>
        <pluginRepository>
            <id>wso2.releases</id>
            <name>WSO2 internal Repository</name>
            <url>http://maven.wso2.org/nexus/content/repositories/releases/</url>
            <releases>
                <enabled>true</enabled>
                <updatePolicy>daily</updatePolicy>
                <checksumPolicy>ignore</checksumPolicy>
            </releases>
        </pluginRepository>
        <pluginRepository>
            <id>wso2.snapshots</id>
            <name>Apache Snapshot Repository</name>
            <url>http://maven.wso2.org/nexus/content/repositories/snapshots/</url>
            <snapshots>
                <enabled>true</enabled>
                <updatePolicy>daily</updatePolicy>
            </snapshots>
            <releases>
                <enabled>false</enabled>
            </releases>
        </pluginRepository>
        <pluginRepository>
            <id>wso2-nexus</id>
            <name>WSO2 internal Repository</name>
            <url>http://maven.wso2.org/nexus/content/groups/wso2-public/</url>
            <releases>
                <enabled>true</enabled>
                <updatePolicy>daily</updatePolicy>
                <checksumPolicy>ignore</checksumPolicy>
            </releases>
        </pluginRepository>
    </pluginRepositories>

    <repositories>
        <repository>
            <id>wso2-nexus</id>
            <name>WSO2 internal Repository</name>
            <url>http://maven.wso2.org/nexus/content/groups/wso2-public/</url>
            <releases>
                <enabled>true</enabled>
                <updatePolicy>daily</updatePolicy>
                <checksumPolicy>ignore</checksumPolicy>
            </releases>
        </repository>

        <repository>
            <id>wso2.releases</id>
            <name>WSO2 internal Repository</name>
            <url>http://maven.wso2.org/nexus/content/repositories/releases/</url>
            <releases>
                <enabled>true</enabled>
                <updatePolicy>daily</updatePolicy>
                <checksumPolicy>ignore</checksumPolicy>
            </releases>
        </repository>

        <repository>
            <id>wso2.snapshots</id>
            <name>Apache Snapshot Repository</name>
            <url>http://maven.wso2.org/nexus/content/repositories/snapshots/</url>
            <snapshots>
                <enabled>true</enabled>
                <updatePolicy>daily</updatePolicy>
            </snapshots>
            <releases>
                <enabled>false</enabled>
            </releases>
        </repository>

    </repositories>

    <properties>
        <!-- Carbon kernel version -->
        <carbon.kernel.version>4.3.0</carbon.kernel.version>
        <!--<carbon.kernel.imp.pkg.version>[4.3.0, 4.4.0)</carbon.kernel.imp.pkg.version>-->

        <orbit.version.json>2.0.0.wso2v1</orbit.version.json>

        <carbon.commons.version>4.3.4</carbon.commons.version>
        <!--<carbon.commons.imp.pkg.version>[4.3.0, 4.4.0)</carbon.commons.imp.pkg.version>-->

        <!--CEP versions-->
        <siddhi.version>3.0.0-SNAPSHOT</siddhi.version>
        <carbon.event.processing.version>2.0.4-SNAPSHOT</carbon.event.processing.version>
        <storm.version>0.9.2-incubating.wso2v1</storm.version>

        <carbon.p2.plugin.version>1.5.3</carbon.p2.plugin.version>
        <tomcat.websocket.version>7.0.54</tomcat.websocket.version>
        <orbit.version.axiom>1.2.11.wso2v5</orbit.version.axiom>
        <imp.pkg.version.range.axiom>[1.2.11.wso2v5, 1.3.0)</imp.pkg.version.range.axiom>
        <orbit.version.axis2>1.6.1.wso2v11</orbit.version.axis2>
        <imp.pkg.version.range.axis2>[1.6.1.wso2v11, 1.7.0)</imp.pkg.version.range.axis2>
        <axis2-transports.version>1.1.0-wso2v10</axis2-transports.version>
        <neethi.osgi.version>2.0.4.wso2v4</neethi.osgi.version>
        <neethi.osgi.version.range>[2.0.4.wso2v4, 3.1.0)</neethi.osgi.version.range>
        <rampart.wso2.version>1.6.1.wso2v14</rampart.wso2.version>
        <libthrift.wso2.version>0.8.0.wso2v1</libthrift.wso2.version>
        <orbit.version.commons.lang>2.6.0.wso2v1</orbit.version.commons.lang>
        <gson.version>2.1</gson.version>
        <slf4j.version>1.7.5</slf4j.version>
        <geronimo-jms.version>1.1.1</geronimo-jms.version>
        <hector.wso2.version>1.1.4.wso2v1</hector.wso2.version>
        <google.guava.wso2.version>12.0.0.wso2v1</google.guava.wso2.version>
        <junit.version>4.10</junit.version>
        <disruptor.version>3.2.1</disruptor.version>
        <disruptor.orbit.version>${disruptor.version}.wso2v1</disruptor.orbit.version>
        <kafka.version>0.8.1</kafka.version>
        <org.eclipse.paho.version>0.4.0</org.eclipse.paho.version>
        <org.glassfish.tyrus.wso2.version>1.7-wso2v1</org.glassfish.tyrus.wso2.version>
        <google.jsmpp.version>2.0.1</google.jsmpp.version>
        <apache.servicemix.version>4.0-m1</apache.servicemix.version>
        <httpclient.wso2.version>4.2.5.wso2v1</httpclient.wso2.version>
        <jsonpath.version>0.9.1</jsonpath.version>
        <jsonsmart.version>1.2</jsonsmart.version>
        <javax.websocket.version>1.0</javax.websocket.version>
        <snakeyaml.version>1.11</snakeyaml.version>
        <antlr.version>4.5</antlr.version>

        <project.build.sourceEncoding>UTF-8</project.build.sourceEncoding>
        <project.scm.id>my-scm-server</project.scm.id>
    </properties>

</project>

<|MERGE_RESOLUTION|>--- conflicted
+++ resolved
@@ -27,19 +27,15 @@
     <groupId>org.wso2.carbon.analytics-common</groupId>
     <artifactId>carbon-analytics-common</artifactId>
     <packaging>pom</packaging>
-    <version>2.0.4-SNAPSHOT</version>
+    <version>1.0.0-SNAPSHOT</version>
     <name>WSO2 Carbon - Carbon Analytics Common Aggregator Module</name>
     <url>http://wso2.org</url>
 
     <modules>
         <module>service-stubs</module>
-<<<<<<< HEAD
-        <module>components/event-streams</module>
-=======
         <module>components/analytics-dashboard</module>
-        <!--<module>components/event-stream</module>-->
+        <module>components/event-stream</module>
         <!--<module>features/event-stream</module>-->
->>>>>>> 8f095815
     </modules>
 
     <dependencyManagement>
@@ -109,18 +105,6 @@
                 <version>${carbon.kernel.version}</version>
             </dependency>
             <!--carbon-kernel dependencies stop-->
-
-
-            <dependency>
-                <groupId>org.wso2.siddhi</groupId>
-                <artifactId>siddhi-core</artifactId>
-                <version>${siddhi.version}</version>
-            </dependency>
-            <dependency>
-                <groupId>org.wso2.carbon.analytics-common</groupId>
-                <artifactId>org.wso2.carbon.event.stream.stub</artifactId>
-                <version>${carbon.event.processing.version}</version>
-            </dependency>
 
             <!--carbon-commons dependencies start-->
             <dependency>
@@ -149,31 +133,25 @@
             </dependency>
             <!--third party dependencies stop-->
 
-            <dependency>
-                <groupId>org.wso2.carbon.commons</groupId>
-                <artifactId>org.wso2.carbon.databridge.commons</artifactId>
-                <version>${carbon.commons.version}</version>
-            </dependency>
-
             <!--carbon analytics common dependencies start-->
             <dependency>
                 <groupId>org.wso2.carbon.analytics-common</groupId>
-                <artifactId>org.wso2.carbon.event.stream.admin</artifactId>
-                <version>${carbon.event.processing.version}</version>
-            </dependency>
-            <dependency>
-                <groupId>org.wso2.carbon.analytics-common</groupId>
-                <artifactId>org.wso2.carbon.event.stream.core</artifactId>
-                <version>${carbon.event.processing.version}</version>
-            </dependency>
-            <dependency>
-                <groupId>org.wso2.carbon.analytics-common</groupId>
-                <artifactId>org.wso2.carbon.event.stream.stub</artifactId>
-                <version>${carbon.event.processing.version}</version>
-            </dependency>
-            <dependency>
-                <groupId>org.wso2.carbon.analytics-common</groupId>
-                <artifactId>org.wso2.carbon.event.stream.ui</artifactId>
+                <artifactId>org.wso2.carbon.event.stream.manager.admin</artifactId>
+                <version>${carbon.event.processing.version}</version>
+            </dependency>
+            <dependency>
+                <groupId>org.wso2.carbon.analytics-common</groupId>
+                <artifactId>org.wso2.carbon.event.stream.manager.core</artifactId>
+                <version>${carbon.event.processing.version}</version>
+            </dependency>
+            <dependency>
+                <groupId>org.wso2.carbon.analytics-common</groupId>
+                <artifactId>org.wso2.carbon.event.stream.manager.stub</artifactId>
+                <version>${carbon.event.processing.version}</version>
+            </dependency>
+            <dependency>
+                <groupId>org.wso2.carbon.analytics-common</groupId>
+                <artifactId>org.wso2.carbon.event.stream.manager.ui</artifactId>
                 <version>${carbon.event.processing.version}</version>
             </dependency>
             <!--carbon analytics common dependencies stop-->
@@ -429,7 +407,7 @@
 
         <!--CEP versions-->
         <siddhi.version>3.0.0-SNAPSHOT</siddhi.version>
-        <carbon.event.processing.version>2.0.4-SNAPSHOT</carbon.event.processing.version>
+        <carbon.event.processing.version>1.0.0-SNAPSHOT</carbon.event.processing.version>
         <storm.version>0.9.2-incubating.wso2v1</storm.version>
 
         <carbon.p2.plugin.version>1.5.3</carbon.p2.plugin.version>
