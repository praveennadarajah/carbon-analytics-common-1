--- conflicted
+++ resolved
@@ -1038,13 +1038,8 @@
     </dependencyManagement>
 
     <properties>
-<<<<<<< HEAD
-        <carbon.analytics.version>2.0.4-SNAPSHOT</carbon.analytics.version>
+        <carbon.analytics.version>2.0.5-SNAPSHOT</carbon.analytics.version>
         <siddhi.version>4.0.0-M3</siddhi.version>
-=======
-        <carbon.analytics.version>2.0.5-SNAPSHOT</carbon.analytics.version>
-        <siddhi.version>4.0.0-M2</siddhi.version>
->>>>>>> 539dac97
 
         <carbon.analytics-common.pkg.export.version>2.0.0</carbon.analytics-common.pkg.export.version>
         <geronimo.jms.spec.version>1.1.1</geronimo.jms.spec.version>
