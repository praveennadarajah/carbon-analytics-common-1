/*
 * Copyright (c) 2016, WSO2 Inc. (http://www.wso2.org) All Rights Reserved.
 *
 * WSO2 Inc. licenses this file to you under the Apache License,
 * Version 2.0 (the "License"); you may not use this file except
 * in compliance with the License.
 * You may obtain a copy of the License at
 *
 *    http://www.apache.org/licenses/LICENSE-2.0
 *
 * Unless required by applicable law or agreed to in writing,
 * software distributed under the License is distributed on an
 * "AS IS" BASIS, WITHOUT WARRANTIES OR CONDITIONS OF ANY
 * KIND, either express or implied.  See the License for the
 * specific language governing permissions and limitations
 * under the License.
 */
package org.wso2.streamprocessor.core.internal;

import org.osgi.framework.BundleContext;
import org.osgi.framework.ServiceRegistration;
import org.osgi.service.component.annotations.Activate;
import org.osgi.service.component.annotations.Component;
import org.osgi.service.component.annotations.Deactivate;
import org.osgi.service.component.annotations.Reference;
import org.osgi.service.component.annotations.ReferenceCardinality;
import org.osgi.service.component.annotations.ReferencePolicy;
import org.slf4j.Logger;
import org.slf4j.LoggerFactory;
import org.wso2.carbon.kernel.CarbonRuntime;
import org.wso2.siddhi.core.ExecutionPlanRuntime;
<<<<<<< HEAD
import org.wso2.siddhi.core.SiddhiManagerService;
import org.wso2.streamprocessor.core.EventStreamService;
=======
import org.wso2.siddhi.core.SiddhiManager;
>>>>>>> f8e57ba6

import java.io.File;
import java.util.Map;

/**
 * Service component to consume CarbonRuntime instance which has been registered as an OSGi service
 * by Carbon Kernel.
 */
@Component(
        name = "stream-processor-core-service",
        immediate = true
)
public class ServiceComponent {

    private static final Logger log = LoggerFactory.getLogger(ServiceComponent.class);
    private ServiceRegistration serviceRegistration;

    /**
     * This is the activation method of ServiceComponent. This will be called when its references are
     * satisfied.
     *
     * @param bundleContext the bundle context instance of this bundle.
     * @throws Exception this will be thrown if an issue occurs while executing the activate method
     */
    @Activate
    protected void start(BundleContext bundleContext) throws Exception {
        log.info("Service Component is activated");

        String runningFileName = System.getProperty(Constants.SYSTEM_PROP_RUN_FILE);
        String runtimeMode = System.getProperty(Constants.SYSTEM_PROP_RUN_MODE);

        // Create Stream Processor Service
        StreamProcessorDataHolder.setStreamProcessorService(new StreamProcessorService());
        StreamProcessorDataHolder.setSiddhiManager(new SiddhiManager());

        File runningFile;

        if (runtimeMode != null && runtimeMode.equalsIgnoreCase(Constants.SYSTEM_PROP_RUN_MODE_RUN)) {
            StreamProcessorDataHolder.getInstance().setRuntimeMode(Constants.RuntimeMode.RUN_FILE);
            if (runningFileName == null || runningFileName.trim().equals("")) {
                // Can't Continue. We shouldn't be here. that means there is a bug in the startup script.
                log.error("Error: Can't get target file(s) to run. System property {} is not set.",
                        Constants.SYSTEM_PROP_RUN_FILE);
                StreamProcessorDataHolder.getInstance().setRuntimeMode(Constants.RuntimeMode.ERROR);
                return;
            }
            runningFile = new File(runningFileName);
            if (!runningFile.exists()) {
                log.error("Error: File " + runningFile.getName() + " not found in the given location.");
                StreamProcessorDataHolder.getInstance().setRuntimeMode(Constants.RuntimeMode.ERROR);
                return;
            }
            StreamProcessorDeployer.deploySiddhiQLFile(runningFile);
        } else {
            StreamProcessorDataHolder.getInstance().setRuntimeMode(Constants.RuntimeMode.SERVER);
        }

        if (log.isDebugEnabled()) {
            log.debug("Runtime mode is set to : " + StreamProcessorDataHolder.getInstance().getRuntimeMode());
        }

        if (log.isDebugEnabled()) {
            log.debug("WSO2 Data Analytics Server runtime started...!");
        }

       /* Timer time = new Timer(); // Instantiate Timer Object
        ScheduledTask st = new ScheduledTask(); // Instantiate SheduledTask class
        time.schedule(st, 0, 5000);*/

        serviceRegistration = bundleContext.registerService(EventStreamService.class.getName(),
                                                            new CarbonEventStreamService(), null);
    }

    /**
     * This is the deactivation method of ServiceComponent. This will be called when this component
     * is being stopped or references are satisfied during runtime.
     *
     * @throws Exception this will be thrown if an issue occurs while executing the de-activate method
     */
    @Deactivate
    protected void stop() throws Exception {
        log.info("Service Component is deactivated");

        Map<String, ExecutionPlanRuntime> executionPlanRunTimeMap = StreamProcessorDataHolder.
                getStreamProcessorService().getExecutionPlanRunTimeMap();
        for (ExecutionPlanRuntime runtime : executionPlanRunTimeMap.values()) {
            runtime.shutdown();
        }

        serviceRegistration.unregister();
    }

    /**
     * This bind method will be called when CarbonRuntime OSGi service is registered.
     *
     * @param carbonRuntime The CarbonRuntime instance registered by Carbon Kernel as an OSGi service
     */
    @Reference(
            name = "carbon.runtime.service",
            service = CarbonRuntime.class,
            cardinality = ReferenceCardinality.MANDATORY,
            policy = ReferencePolicy.DYNAMIC,
            unbind = "unsetCarbonRuntime"
    )
    protected void setCarbonRuntime(CarbonRuntime carbonRuntime) {
        StreamProcessorDataHolder.getInstance().setCarbonRuntime(carbonRuntime);
    }

    /**
     * This is the unbind method which gets called at the un-registration of CarbonRuntime OSGi service.
     *
     * @param carbonRuntime The CarbonRuntime instance registered by Carbon Kernel as an OSGi service
     */
    protected void unsetCarbonRuntime(CarbonRuntime carbonRuntime) {
        StreamProcessorDataHolder.getInstance().setCarbonRuntime(null);
    }

}<|MERGE_RESOLUTION|>--- conflicted
+++ resolved
@@ -15,7 +15,7 @@
  * specific language governing permissions and limitations
  * under the License.
  */
-package org.wso2.streamprocessor.core.internal;
+package org.wso2.carbon.stream.processor.core.internal;
 
 import org.osgi.framework.BundleContext;
 import org.osgi.framework.ServiceRegistration;
@@ -28,13 +28,11 @@
 import org.slf4j.Logger;
 import org.slf4j.LoggerFactory;
 import org.wso2.carbon.kernel.CarbonRuntime;
+import org.wso2.carbon.stream.processor.core.EventStreamService;
+import org.wso2.carbon.stream.processor.core.StreamDefinitionService;
+import org.wso2.carbon.stream.processor.core.StreamDefinitionServiceImpl;
 import org.wso2.siddhi.core.ExecutionPlanRuntime;
-<<<<<<< HEAD
-import org.wso2.siddhi.core.SiddhiManagerService;
-import org.wso2.streamprocessor.core.EventStreamService;
-=======
 import org.wso2.siddhi.core.SiddhiManager;
->>>>>>> f8e57ba6
 
 import java.io.File;
 import java.util.Map;
@@ -77,7 +75,7 @@
             if (runningFileName == null || runningFileName.trim().equals("")) {
                 // Can't Continue. We shouldn't be here. that means there is a bug in the startup script.
                 log.error("Error: Can't get target file(s) to run. System property {} is not set.",
-                        Constants.SYSTEM_PROP_RUN_FILE);
+                          Constants.SYSTEM_PROP_RUN_FILE);
                 StreamProcessorDataHolder.getInstance().setRuntimeMode(Constants.RuntimeMode.ERROR);
                 return;
             }
@@ -104,6 +102,8 @@
         ScheduledTask st = new ScheduledTask(); // Instantiate SheduledTask class
         time.schedule(st, 0, 5000);*/
 
+        serviceRegistration = bundleContext.registerService(StreamDefinitionService.class.getName(),
+                                                            new StreamDefinitionServiceImpl(), null);
         serviceRegistration = bundleContext.registerService(EventStreamService.class.getName(),
                                                             new CarbonEventStreamService(), null);
     }
