/*
 * Copyright (c) 2016, WSO2 Inc. (http://www.wso2.org) All Rights Reserved.
 *
 * WSO2 Inc. licenses this file to you under the Apache License,
 * Version 2.0 (the "License"); you may not use this file except
 * in compliance with the License.
 * You may obtain a copy of the License at
 *
 *    http://www.apache.org/licenses/LICENSE-2.0
 *
 * Unless required by applicable law or agreed to in writing,
 * software distributed under the License is distributed on an
 * "AS IS" BASIS, WITHOUT WARRANTIES OR CONDITIONS OF ANY
 * KIND, either express or implied.  See the License for the
 * specific language governing permissions and limitations
 * under the License.
 */

package org.wso2.carbon.stream.processor.core.internal;


import org.slf4j.Logger;
import org.slf4j.LoggerFactory;
import org.wso2.carbon.stream.processor.core.internal.util.EventProcessorConstants;
import org.wso2.siddhi.core.ExecutionPlanRuntime;
import org.wso2.siddhi.core.SiddhiManager;
import org.wso2.siddhi.core.stream.input.InputHandler;
import org.wso2.siddhi.query.api.ExecutionPlan;
import org.wso2.siddhi.query.api.annotation.Element;
import org.wso2.siddhi.query.api.exception.ExecutionPlanValidationException;
import org.wso2.siddhi.query.api.util.AnnotationHelper;
import org.wso2.siddhi.query.compiler.SiddhiCompiler;

import java.util.Map;
import java.util.Set;
import java.util.concurrent.ConcurrentHashMap;


/**
 * Class which manage execution plans
 */
public class StreamProcessorService {

    private Map<String, ExecutionPlanRuntime> executionPlanRunTimeMap = new ConcurrentHashMap<>();
    private Map<String, Map<String, InputHandler>> executionPlanSpecificInputHandlerMap = new ConcurrentHashMap<>();
    private Map<String, ExecutionPlanConfiguration> executionPlanConfigurationMap = new ConcurrentHashMap<>();
    private static final Logger log = LoggerFactory.getLogger(StreamProcessorService.class);

    public boolean deployExecutionPlan(String executionPlan) {
        ExecutionPlan parsedExecutionPlan = SiddhiCompiler.parse(executionPlan);
        Element nameAnnotation = AnnotationHelper.getAnnotationElement(EventProcessorConstants.ANNOTATION_NAME_NAME,
                null, parsedExecutionPlan.getAnnotations());

        if (nameAnnotation == null || nameAnnotation.getValue().isEmpty()) {
            throw new ExecutionPlanValidationException("Execution plan name must be provided as @Plan:name('name').");
        }
        String executionPlanName = nameAnnotation.getValue();

        if (!executionPlanRunTimeMap.containsKey(executionPlanName)) {

            SiddhiManager siddhiManager = StreamProcessorDataHolder.getSiddhiManager();
            //Check this and have a separate config
            ExecutionPlanConfiguration executionPlanConfiguration = new ExecutionPlanConfiguration();

            executionPlanConfiguration.setName(executionPlanName);
            executionPlanConfiguration.setExecutionPlan(executionPlan);
            executionPlanConfigurationMap.put(executionPlanName, executionPlanConfiguration);

            ExecutionPlanRuntime executionPlanRuntime = siddhiManager.createExecutionPlanRuntime(executionPlan);

            if (executionPlanRuntime != null) {
                Set<String> streamNames = executionPlanRuntime.getStreamDefinitionMap().keySet();
                Map<String, InputHandler> inputHandlerMap =
                        new ConcurrentHashMap<String, InputHandler>(streamNames.size());
                for (String streamName : streamNames) {
                    inputHandlerMap.put(streamName, executionPlanRuntime.getInputHandler(streamName));
                }

                executionPlanSpecificInputHandlerMap.put(executionPlanName, inputHandlerMap);
<<<<<<< HEAD

=======
>>>>>>> c88cbc0d
                executionPlanRunTimeMap.put(executionPlanName, executionPlanRuntime);
                executionPlanRuntime.start();
                log.info("Execution plan " + executionPlanName + " deployed successfully.");

                return true;
            }
        }
        return false;

    }

    public boolean undeployExecutionPlan(String executionPlanName) {
        if (executionPlanRunTimeMap.containsKey(executionPlanName)) {
            executionPlanRunTimeMap.remove(executionPlanName);
            executionPlanConfigurationMap.remove(executionPlanName);
            executionPlanSpecificInputHandlerMap.remove(executionPlanName);

            return true;
        }
        return false;
    }

    public Map<String, ExecutionPlanRuntime> getExecutionPlanRunTimeMap() {
        return executionPlanRunTimeMap;
    }

    public Map<String, Map<String, InputHandler>> getExecutionPlanSpecificInputHandlerMap() {
        return executionPlanSpecificInputHandlerMap;
    }
}<|MERGE_RESOLUTION|>--- conflicted
+++ resolved
@@ -77,10 +77,6 @@
                 }
 
                 executionPlanSpecificInputHandlerMap.put(executionPlanName, inputHandlerMap);
-<<<<<<< HEAD
-
-=======
->>>>>>> c88cbc0d
                 executionPlanRunTimeMap.put(executionPlanName, executionPlanRuntime);
                 executionPlanRuntime.start();
                 log.info("Execution plan " + executionPlanName + " deployed successfully.");
