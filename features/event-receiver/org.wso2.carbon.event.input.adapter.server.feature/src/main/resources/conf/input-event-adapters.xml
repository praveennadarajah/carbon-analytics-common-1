<!--
  ~ Copyright (c) 2015, WSO2 Inc. (http://www.wso2.org) All Rights Reserved.
  ~
  ~ WSO2 Inc. licenses this file to you under the Apache License,
  ~ Version 2.0 (the "License"); you may not use this file except
  ~ in compliance with the License.
  ~ You may obtain a copy of the License at
  ~
  ~   http://www.apache.org/licenses/LICENSE-2.0
  ~
  ~ Unless required by applicable law or agreed to in writing,
  ~ software distributed under the License is distributed on an
  ~ "AS IS" BASIS, WITHOUT WARRANTIES OR CONDITIONS OF ANY
  ~ KIND, either express or implied.  See the License for the
  ~ specific language governing permissions and limitations
  ~ under the License.
  -->

<inputEventAdaptersConfig>

    <adapterConfig type="http">
        <property key="minThread">8</property>
        <property key="maxThread">100</property>
        <property key="defaultKeepAliveTimeInMillis">20000</property>
        <property key="jobQueueSize">10000</property>
    </adapterConfig>

    <adapterConfig type="file-tail">
<<<<<<< HEAD
        <property key="minThread">8</property>
        <property key="maxThread">100</property>
        <property key="defaultKeepAliveTimeInMillis">20000</property>
        <property key="jobQueueSize">10000</property>
=======
        <property key="events.duplicated.in.cluster">false</property>
>>>>>>> 63c95882
    </adapterConfig>

</inputEventAdaptersConfig><|MERGE_RESOLUTION|>--- conflicted
+++ resolved
@@ -26,14 +26,7 @@
     </adapterConfig>
 
     <adapterConfig type="file-tail">
-<<<<<<< HEAD
-        <property key="minThread">8</property>
-        <property key="maxThread">100</property>
-        <property key="defaultKeepAliveTimeInMillis">20000</property>
-        <property key="jobQueueSize">10000</property>
-=======
         <property key="events.duplicated.in.cluster">false</property>
->>>>>>> 63c95882
     </adapterConfig>
 
 </inputEventAdaptersConfig>