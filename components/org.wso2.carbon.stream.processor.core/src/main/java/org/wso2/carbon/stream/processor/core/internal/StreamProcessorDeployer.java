/*
 * Copyright (c) 2016, WSO2 Inc. (http://www.wso2.org) All Rights Reserved.
 *
 * WSO2 Inc. licenses this file to you under the Apache License,
 * Version 2.0 (the "License"); you may not use this file except
 * in compliance with the License.
 * You may obtain a copy of the License at
 *
 *    http://www.apache.org/licenses/LICENSE-2.0
 *
 * Unless required by applicable law or agreed to in writing,
 * software distributed under the License is distributed on an
 * "AS IS" BASIS, WITHOUT WARRANTIES OR CONDITIONS OF ANY
 * KIND, either express or implied.  See the License for the
 * specific language governing permissions and limitations
 * under the License.
 */

package org.wso2.carbon.stream.processor.core.internal;

import org.osgi.framework.BundleContext;
import org.osgi.service.component.annotations.*;
import org.slf4j.Logger;
import org.slf4j.LoggerFactory;
import org.wso2.carbon.deployment.engine.Artifact;
import org.wso2.carbon.deployment.engine.ArtifactType;
import org.wso2.carbon.deployment.engine.Deployer;
import org.wso2.carbon.deployment.engine.exception.CarbonDeploymentException;
import org.wso2.carbon.stream.processor.common.SimulationDependencyListener;
import org.wso2.carbon.stream.processor.common.EventStreamService;
import org.wso2.carbon.stream.processor.core.internal.exception.SiddhiAppAlreadyExistException;
import org.wso2.carbon.stream.processor.core.internal.exception.SiddhiAppDeploymentException;
import org.wso2.carbon.stream.processor.core.internal.util.SiddhiAppProcessorConstants;

import java.io.*;
import java.net.MalformedURLException;
import java.net.URL;
import java.nio.charset.Charset;

/**
 * {@code StreamProcessorDeployer} is responsible for all Siddhi Appp file deployment tasks
 */

@Component(
        name = "stream-processor-deployer",
        immediate = true,
        service = org.wso2.carbon.deployment.engine.Deployer.class
)
public class StreamProcessorDeployer implements Deployer {


    private static final Logger log = LoggerFactory.getLogger(StreamProcessorDeployer.class);
    private ArtifactType artifactType = new ArtifactType<>("siddhi");
    private SimulationDependencyListener simulationDependencyListener;
    private URL directoryLocation;

    public static void deploySiddhiQLFile(File file) throws Exception {
        InputStream inputStream = null;
        String siddhiAppName;

        try {
            inputStream = new FileInputStream(file);
            String siddhiAppFileName = file.getName();
            if (siddhiAppFileName.endsWith(SiddhiAppProcessorConstants.SIDDHI_APP_FILE_EXTENSION)) {
                String siddhiAppFileNameWithoutExtension = getFileNameWithoutExtenson(siddhiAppFileName);
                String siddhiApp = getStringFromInputStream(inputStream);
                try {
                    siddhiAppName = StreamProcessorDataHolder.getStreamProcessorService().
                            getSiddhiAppName(siddhiApp);
                    if (siddhiAppFileNameWithoutExtension.equals(siddhiAppName)) {
                        StreamProcessorDataHolder.getStreamProcessorService().deploySiddhiApp(siddhiApp,
                                siddhiAppName);
                    } else {
                        throw new SiddhiAppDeploymentException("Siddhi App file name needs be identical with the " +
                                "name defined in the Siddhi App content");
                    }
                } catch (SiddhiAppAlreadyExistException e) {
                    throw e;
                } catch (Exception e) {
                    SiddhiAppData siddhiAppData = new SiddhiAppData(siddhiApp, false);
                    StreamProcessorDataHolder.getStreamProcessorService().
                            addSiddhiAppFile(siddhiAppFileNameWithoutExtension, siddhiAppData);
                    throw new SiddhiAppDeploymentException(e);
                }
            } else {
                throw new SiddhiAppDeploymentException(("Error: File extension not supported for file name "
                        + siddhiAppFileName + ". Support only"
                        + SiddhiAppProcessorConstants.SIDDHI_APP_FILE_EXTENSION + " ."));
            }
        } finally {
            if (inputStream != null) {
                try {
                    inputStream.close();
                } catch (IOException e) {
                    StreamProcessorDataHolder.getInstance().setRuntimeMode(SiddhiAppProcessorConstants.RuntimeMode.ERROR);
                    throw new SiddhiAppDeploymentException("Error when closing the Siddhi QL filestream", e);
                }
            }
        }
    }

    private static String getStringFromInputStream(InputStream is) throws SiddhiAppDeploymentException {

        BufferedReader br = null;
        StringBuilder sb = new StringBuilder();

        String line;
        try {
            br = new BufferedReader(new InputStreamReader(is, Charset.forName("UTF-8")));
            while ((line = br.readLine()) != null) {
                sb.append(System.getProperty("line.separator")).append(line);
            }
        } catch (IOException e) {
            throw new SiddhiAppDeploymentException("Exception when reading the Siddhi QL file", e);
        } finally {
            if (br != null) {
                try {
                    br.close();
                } catch (IOException e) {
                    throw new SiddhiAppDeploymentException("Exception when closing the Siddhi QL file stream", e);
                }
            }
        }

        return sb.toString();
    }

    @Activate
    protected void activate(BundleContext bundleContext) {
        // Nothing to do.
    }

    @Override
    public void init() {
        try {
            directoryLocation = new URL("file:" + SiddhiAppProcessorConstants.SIDDHI_APP_FILES_DIRECTORY);
            log.info("Stream Processor Deployer Initiated");
        } catch (MalformedURLException e) {
            log.error("Error while initializing directoryLocation" + SiddhiAppProcessorConstants.
                    SIDDHI_APP_FILES_DIRECTORY, e);
        }
    }

    @Override
    public Object deploy(Artifact artifact) throws CarbonDeploymentException {

        if (StreamProcessorDataHolder.getInstance().getRuntimeMode().equals(SiddhiAppProcessorConstants.
                RuntimeMode.SERVER)) {
            try {
                deploySiddhiQLFile(artifact.getFile());
            } catch (Exception e) {
                log.error(e.getMessage(), e);
                //throw new CarbonDeploymentException(e.getMessage(), e);
            }
        }
        broadcastDeploy();
        return artifact.getFile().getName();
    }

    @Override
    public void undeploy(Object key) throws CarbonDeploymentException {
        if (StreamProcessorDataHolder.getInstance().getRuntimeMode().equals(SiddhiAppProcessorConstants.
                RuntimeMode.SERVER)) {
            StreamProcessorDataHolder.getStreamProcessorService().undeploySiddhiApp((String) key);
        }
        broadcastDelete();
    }

    @Override
    public Object update(Artifact artifact) throws CarbonDeploymentException {

        if (StreamProcessorDataHolder.getInstance().getRuntimeMode().equals(SiddhiAppProcessorConstants.
                RuntimeMode.SERVER)) {
            StreamProcessorDataHolder.getStreamProcessorService().undeploySiddhiApp(artifact.getName());
            try {
                deploySiddhiQLFile(artifact.getFile());
            } catch (Exception e) {
                log.error(e.getMessage(), e);
                //throw new CarbonDeploymentException(e.getMessage(), e);
            }
        }
        broadcastUpdate();
        return artifact.getName();
    }

    @Override
    public URL getLocation() {
        return directoryLocation;
    }

    @Override
    public ArtifactType getArtifactType() {
        return artifactType;
    }

<<<<<<< HEAD
    /*Below is the artifact notifier / listeners logic*/

    /**
     * register() is used to add a deployerListener listening to StreamprocessorDeployer
     *
     * @param deployerListener deployerListener added
     */
    @Override
    public void register(DeployerListener deployerListener) {
        deployerListeners.add(deployerListener);
    }

    /**
     * unregister() is used to remove a deployerListener listening to StreamprocessorDeployer
     *
     * @param deployerListener deployerListener removed
     */
    @Override
    public void unregister(DeployerListener deployerListener) {
        deployerListeners.remove(deployerListener);
    }


    /**
     * broadcastDeploy() is used to notify deployerListeners about a new file deployment
     */
    @Override
    public void broadcastDeploy() {
        for (DeployerListener listener : deployerListeners) {
            listener.onDeploy();
        }
    }


    /**
     * broadcastUpdate() is used to notify deployerListeners about a update on a deployed file
     */
    @Override
    public void broadcastUpdate() {
        for (DeployerListener listener : deployerListeners) {
            listener.onUpdate();
        }
    }


    /**
     * broadcastUpdate() is used to notify deployerListeners about a delete
     */
    @Override
    public void broadcastDelete() {
        for (DeployerListener listener : deployerListeners) {
            listener.onDelete();
=======

    /**
     * broadcastDeploy() is used to notify simulationDependencyListeners about a new file deployment
     * */
    private void broadcastDeploy() {
        if (simulationDependencyListener != null) {
            simulationDependencyListener.onDeploy();
        }
    }


    /**
     * broadcastUpdate() is used to notify simulationDependencyListeners about a update on a deployed file
     * */
    private void broadcastUpdate() {
        if (simulationDependencyListener != null) {
            simulationDependencyListener.onUpdate();
        }
    }


    /**
     * broadcastUpdate() is used to notify simulationDependencyListeners about a delete
     * */
    private void broadcastDelete() {
        if (simulationDependencyListener != null) {
            simulationDependencyListener.onDelete();
>>>>>>> 020e1f72
        }
    }

    /**
     * This bind method will be called when Greeter OSGi service is registered.
     */
    @Reference(
            name = "carbon.event.stream.service",
            service = EventStreamService.class,
            cardinality = ReferenceCardinality.MANDATORY,
            policy = ReferencePolicy.DYNAMIC,
            unbind = "unsetGreeterService"
    )
    protected void setGreeterService(EventStreamService eventStreamService) {
    }

    /**
     * This is the unbind method which gets called at the un-registration of CarbonRuntime OSGi service.
     */
    protected void unsetGreeterService(EventStreamService eventStreamService) {

    }

    /**
     * This bind method will be called when SimulationDependencyListener OSGi service is registered.
     */
    @Reference(
            name = "siddhi.dependency.resolver",
            service = SimulationDependencyListener.class,
            cardinality = ReferenceCardinality.OPTIONAL,
            policy = ReferencePolicy.DYNAMIC,
            unbind = "unsubscribeFromListener"
    )
    protected void subscribeToListener(SimulationDependencyListener simulationDependencyListener) {
        this.simulationDependencyListener = simulationDependencyListener;
    }

<<<<<<< HEAD
    private static String getFileNameWithoutExtenson(String fileName) {
        int pos = fileName.lastIndexOf(".");
        if (pos > 0) {
            return fileName.substring(0, pos);
        }

        return fileName;
    }


=======
    protected void unsubscribeFromListener(SimulationDependencyListener simulationDependencyListener) {
        this.simulationDependencyListener = null;
    }
>>>>>>> 020e1f72
}<|MERGE_RESOLUTION|>--- conflicted
+++ resolved
@@ -19,7 +19,11 @@
 package org.wso2.carbon.stream.processor.core.internal;
 
 import org.osgi.framework.BundleContext;
-import org.osgi.service.component.annotations.*;
+import org.osgi.service.component.annotations.Activate;
+import org.osgi.service.component.annotations.Component;
+import org.osgi.service.component.annotations.Reference;
+import org.osgi.service.component.annotations.ReferenceCardinality;
+import org.osgi.service.component.annotations.ReferencePolicy;
 import org.slf4j.Logger;
 import org.slf4j.LoggerFactory;
 import org.wso2.carbon.deployment.engine.Artifact;
@@ -32,7 +36,12 @@
 import org.wso2.carbon.stream.processor.core.internal.exception.SiddhiAppDeploymentException;
 import org.wso2.carbon.stream.processor.core.internal.util.SiddhiAppProcessorConstants;
 
-import java.io.*;
+import java.io.BufferedReader;
+import java.io.File;
+import java.io.FileInputStream;
+import java.io.IOException;
+import java.io.InputStream;
+import java.io.InputStreamReader;
 import java.net.MalformedURLException;
 import java.net.URL;
 import java.nio.charset.Charset;
@@ -193,60 +202,6 @@
         return artifactType;
     }
 
-<<<<<<< HEAD
-    /*Below is the artifact notifier / listeners logic*/
-
-    /**
-     * register() is used to add a deployerListener listening to StreamprocessorDeployer
-     *
-     * @param deployerListener deployerListener added
-     */
-    @Override
-    public void register(DeployerListener deployerListener) {
-        deployerListeners.add(deployerListener);
-    }
-
-    /**
-     * unregister() is used to remove a deployerListener listening to StreamprocessorDeployer
-     *
-     * @param deployerListener deployerListener removed
-     */
-    @Override
-    public void unregister(DeployerListener deployerListener) {
-        deployerListeners.remove(deployerListener);
-    }
-
-
-    /**
-     * broadcastDeploy() is used to notify deployerListeners about a new file deployment
-     */
-    @Override
-    public void broadcastDeploy() {
-        for (DeployerListener listener : deployerListeners) {
-            listener.onDeploy();
-        }
-    }
-
-
-    /**
-     * broadcastUpdate() is used to notify deployerListeners about a update on a deployed file
-     */
-    @Override
-    public void broadcastUpdate() {
-        for (DeployerListener listener : deployerListeners) {
-            listener.onUpdate();
-        }
-    }
-
-
-    /**
-     * broadcastUpdate() is used to notify deployerListeners about a delete
-     */
-    @Override
-    public void broadcastDelete() {
-        for (DeployerListener listener : deployerListeners) {
-            listener.onDelete();
-=======
 
     /**
      * broadcastDeploy() is used to notify simulationDependencyListeners about a new file deployment
@@ -274,7 +229,6 @@
     private void broadcastDelete() {
         if (simulationDependencyListener != null) {
             simulationDependencyListener.onDelete();
->>>>>>> 020e1f72
         }
     }
 
@@ -312,7 +266,10 @@
         this.simulationDependencyListener = simulationDependencyListener;
     }
 
-<<<<<<< HEAD
+    protected void unsubscribeFromListener(SimulationDependencyListener simulationDependencyListener) {
+        this.simulationDependencyListener = null;
+    }
+
     private static String getFileNameWithoutExtenson(String fileName) {
         int pos = fileName.lastIndexOf(".");
         if (pos > 0) {
@@ -323,9 +280,4 @@
     }
 
 
-=======
-    protected void unsubscribeFromListener(SimulationDependencyListener simulationDependencyListener) {
-        this.simulationDependencyListener = null;
-    }
->>>>>>> 020e1f72
 }