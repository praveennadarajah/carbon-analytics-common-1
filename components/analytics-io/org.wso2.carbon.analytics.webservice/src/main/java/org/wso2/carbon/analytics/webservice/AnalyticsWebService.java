--- conflicted
+++ resolved
@@ -214,12 +214,8 @@
      * groupByField is used to group the records. It should be a facet field created by the grouping fields.
      * fields attribute represents the record fields and the respective aggregate function.
      * aliases represents the output field names for aggregated values over the fields.
-<<<<<<< HEAD
-     * @return Array of AggregatedObjects containing arrays of records of which the record values will be the aggregate values of the given fields
-=======
      * @return Array of AggregatedObjects containing arrays of records of which the record values will be
      * the aggregate values of the given fields
->>>>>>> 568f920c
      */
     public AggregateResponse[] searchMultiTablesWithAggregates(AnalyticsAggregateRequest[] requests)
             throws AnalyticsWebServiceException {
