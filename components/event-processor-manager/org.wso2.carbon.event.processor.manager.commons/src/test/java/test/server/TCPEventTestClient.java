/*
 * Copyright (c) 2005-2014, WSO2 Inc. (http://www.wso2.org) All Rights Reserved.
 *
 *  WSO2 Inc. licenses this file to you under the Apache License,
 *  Version 2.0 (the "License"); you may not use this file except
 *  in compliance with the License.
 *  You may obtain a copy of the License at
 *
 *     http://www.apache.org/licenses/LICENSE-2.0
 *
 *  Unless required by applicable law or agreed to in writing,
 *  software distributed under the License is distributed on an
 *  "AS IS" BASIS, WITHOUT WARRANTIES OR CONDITIONS OF ANY
 *  KIND, either express or implied.  See the License for the
 *  specific language governing permissions and limitations
 *  under the License.
 */

package test.server;

import org.wso2.carbon.event.processor.manager.commons.transport.client.TCPEventPublisher;
import org.wso2.siddhi.query.api.definition.Attribute;
import org.wso2.siddhi.query.api.definition.StreamDefinition;

import java.io.IOException;
import java.util.Random;

public class TCPEventTestClient {


    public static void main(String[] args) throws Exception {

        StreamDefinition streamDefinition = new StreamDefinition();
        streamDefinition.setId("TestStream");
        streamDefinition.attribute("att1", Attribute.Type.INT);
        streamDefinition.attribute("att2", Attribute.Type.FLOAT);
        streamDefinition.attribute("att3", Attribute.Type.STRING);
        streamDefinition.attribute("att4", Attribute.Type.INT);

        StreamDefinition streamDefinition1 = new StreamDefinition();
        streamDefinition1.setId("TestStream1");
        streamDefinition1.attribute("att1", Attribute.Type.LONG);
        streamDefinition1.attribute("att2", Attribute.Type.FLOAT);
        streamDefinition1.attribute("att3", Attribute.Type.STRING);
        streamDefinition1.attribute("att4", Attribute.Type.DOUBLE);
        streamDefinition1.attribute("att5", Attribute.Type.BOOL);
<<<<<<< HEAD
        TCPEventPublisher TCPEventPublisher = new TCPEventPublisher("localhost:7612", false, null);
        TCPEventPublisher.addStreamDefinition(streamDefinition);
        TCPEventPublisher.addStreamDefinition(streamDefinition1);
=======
        TCPEventPublisher tcpEventPublisher = new TCPEventPublisher("localhost:7612", false);
        tcpEventPublisher.addStreamDefinition(streamDefinition);
        tcpEventPublisher.addStreamDefinition(streamDefinition1);
>>>>>>> 12895aa8

        Thread.sleep(1000);
        System.out.println("Start testing");
        Random random = new Random();


        Thread thread = new Thread(new Runner(tcpEventPublisher));
        thread.start();
//        Thread thread1 = new Thread(new Runner(TCPEventPublisher));
//        thread1.start();
//        Thread thread2 = new Thread(new Runner(TCPEventPublisher));
//        thread2.start();
    }

    static class Runner implements Runnable {


        private TCPEventPublisher tcpEventPublisher;

        Runner(TCPEventPublisher tcpEventPublisher) {
            this.tcpEventPublisher = tcpEventPublisher;
        }

        /**
         * When an object implementing interface <code>Runnable</code> is used
         * to create a thread, starting the thread causes the object's
         * <code>run</code> method to be called in that separately executing
         * thread.
         * <p/>
         * The general contract of the method <code>run</code> is that it may
         * take any action whatsoever.
         *
         * @see Thread#run()
         */
        @Override
        public void run() {
            for (int i = 0; i < 1000000000; i++) {
                try {
                    tcpEventPublisher.sendEvent("TestStream", System.currentTimeMillis(), new Object[]{75, 45f, "Abcdefghijklmnop", 89,}, true);
//                Thread.sleep(10000);
//                System.out.println("next");
                    tcpEventPublisher.sendEvent("TestStream1", System.currentTimeMillis(), new Object[]{90l, 77f, "Abcdefghijklmnop", 4.5, true}, true);
//                Thread.sleep(1000);
//                System.out.println("next");
                    tcpEventPublisher.sendEvent("TestStream1", System.currentTimeMillis(), new Object[]{90l, 77f, "Abcdefghijklmnop", 4.5, true}, true);
//                Thread.sleep(1000);
//                System.out.println("next");
                    tcpEventPublisher.sendEvent("TestStream1", System.currentTimeMillis(), new Object[]{90l, 77f, "Abcdefghijklmnop", 4.5, true}, true);

                } catch (IOException e) {
                    e.printStackTrace();
//            } catch (InterruptedException e) {
//                e.printStackTrace();
                }

//
            }
        }
    }
}<|MERGE_RESOLUTION|>--- conflicted
+++ resolved
@@ -44,15 +44,9 @@
         streamDefinition1.attribute("att3", Attribute.Type.STRING);
         streamDefinition1.attribute("att4", Attribute.Type.DOUBLE);
         streamDefinition1.attribute("att5", Attribute.Type.BOOL);
-<<<<<<< HEAD
-        TCPEventPublisher TCPEventPublisher = new TCPEventPublisher("localhost:7612", false, null);
-        TCPEventPublisher.addStreamDefinition(streamDefinition);
-        TCPEventPublisher.addStreamDefinition(streamDefinition1);
-=======
-        TCPEventPublisher tcpEventPublisher = new TCPEventPublisher("localhost:7612", false);
+        TCPEventPublisher tcpEventPublisher = new TCPEventPublisher("localhost:7612", false, null);
         tcpEventPublisher.addStreamDefinition(streamDefinition);
         tcpEventPublisher.addStreamDefinition(streamDefinition1);
->>>>>>> 12895aa8
 
         Thread.sleep(1000);
         System.out.println("Start testing");
