--- conflicted
+++ resolved
@@ -44,13 +44,10 @@
 import org.wso2.carbon.event.statistics.EventStatisticsMonitor;
 import org.wso2.carbon.event.stream.core.EventProducer;
 import org.wso2.carbon.event.stream.core.EventProducerCallback;
-<<<<<<< HEAD
 import org.wso2.carbon.metrics.manager.Counter;
 import org.wso2.carbon.metrics.manager.Level;
 import org.wso2.carbon.metrics.manager.MetricManager;
 import org.wso2.siddhi.core.event.Event;
-=======
->>>>>>> d6abaed7
 
 import java.util.List;
 import java.util.concurrent.locks.Lock;
@@ -137,13 +134,8 @@
                 isEventDuplicatedInCluster = EventReceiverServiceValueHolder.getInputEventAdapterService()
                         .isEventDuplicatedInCluster(eventReceiverConfiguration.getFromAdapterConfiguration().getName());
 
-<<<<<<< HEAD
-                DistributedConfiguration distributedConfiguration = EventReceiverServiceValueHolder
-                        .getEventManagementService().getManagementModeInfo().getDistributedConfiguration();
-=======
 
                 DistributedConfiguration distributedConfiguration = EventReceiverServiceValueHolder.getEventManagementService().getManagementModeInfo().getDistributedConfiguration();
->>>>>>> d6abaed7
                 if (distributedConfiguration != null) {
                     this.isWorkerNode = distributedConfiguration.isWorkerNode();
                 }
@@ -338,11 +330,7 @@
                 .destroy(eventReceiverConfiguration.getFromAdapterConfiguration().getName());
         if (mode == Mode.HA && inputEventDispatcher instanceof EventSync) {
             EventReceiverServiceValueHolder.getEventManagementService().unregisterEventSync(
-<<<<<<< HEAD
-                    ((EventSync) inputEventDispatcher).getStreamDefinition().getId(), Manager.ManagerType.Receiver);
-=======
                     ((EventSync) inputEventDispatcher).getStreamDefinition().getStreamId(), Manager.ManagerType.Receiver);
->>>>>>> d6abaed7
         }
     }
 
