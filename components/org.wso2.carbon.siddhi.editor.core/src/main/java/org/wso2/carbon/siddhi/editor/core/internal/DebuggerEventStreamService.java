/*
 * Copyright (c) 2017, WSO2 Inc. (http://www.wso2.org) All Rights Reserved.
 *
 * WSO2 Inc. licenses this file to you under the Apache License,
 * Version 2.0 (the "License"); you may not use this file except
 * in compliance with the License.
 * You may obtain a copy of the License at
 *
 *     http://www.apache.org/licenses/LICENSE-2.0
 *
 * Unless required by applicable law or agreed to in writing,
 * software distributed under the License is distributed on an
 * "AS IS" BASIS, WITHOUT WARRANTIES OR CONDITIONS OF ANY
 * KIND, either express or implied. See the License for the
 * specific language governing permissions and limitations
 * under the License.
 */

package org.wso2.carbon.siddhi.editor.core.internal;


import org.slf4j.Logger;
import org.slf4j.LoggerFactory;
import org.wso2.carbon.siddhi.editor.core.exception.NoSuchStreamException;
import org.wso2.carbon.stream.processor.common.EventStreamService;
import org.wso2.carbon.stream.processor.common.exception.ResourceNotFoundException;
import org.wso2.siddhi.core.event.Event;
import org.wso2.siddhi.query.api.definition.Attribute;

import java.util.List;

/**
 * Class which provides necessary apis for event stream related operations
 */
public class DebuggerEventStreamService implements EventStreamService {
    private static Logger log = LoggerFactory.getLogger(DebuggerEventStreamService.class);

    @Override
    public List<String> getStreamNames(String siddhiAppName) {
        DebugRuntime runtimeHolder = EditorDataHolder.getSiddhiAppMap().get(siddhiAppName);
        if (runtimeHolder != null) {
            return runtimeHolder.getStreams();
        } else {
            log.error("Siddhi App with name : " + siddhiAppName + " is not available");
        }
        return null;
    }

    @Override
<<<<<<< HEAD
    public List<Attribute> getStreamAttributes(String siddhiAppName, String streamName) {
        DebugRuntime runtimeHolder = EditorDataHolder.getSiddhiAppMap().get(siddhiAppName);
=======
    public List<Attribute> getStreamAttributes(String siddhiAppName, String streamName) throws ResourceNotFoundException {
        DebugRuntime runtimeHolder = EditorDataHolder.getExecutionPlanMap().get(siddhiAppName);
>>>>>>> 020e1f72
        if (runtimeHolder != null) {
            try {
                return runtimeHolder.getStreamAttributes(streamName);
            } catch (NoSuchStreamException e) {
                throw new ResourceNotFoundException("Siddhi App '" + siddhiAppName + "' does not contain " +
                        "stream '" + streamName + "'.", ResourceNotFoundException.ResourceType.STREAM_NAME, streamName);
            }
        } else {
<<<<<<< HEAD
            log.error("Siddhi App with name : " + siddhiAppName + " is not available");
=======
            throw new ResourceNotFoundException("Siddhi App '" + siddhiAppName + "' does not exist.",
                    ResourceNotFoundException.ResourceType.SIDDHI_APP_NAME, siddhiAppName);
>>>>>>> 020e1f72
        }
    }

    @Override
    public void pushEvent(String siddhiAppName, String streamName, Event event) {
        DebugRuntime runtimeHolder = EditorDataHolder.getSiddhiAppMap().get(siddhiAppName);
        if (runtimeHolder != null) {
            try {
                runtimeHolder.getInputHandler(streamName).send(event);
            } catch (Exception e) {
                log.error("Error when pushing events to Siddhi debugger engine ", e);
            }
        }
    }
}<|MERGE_RESOLUTION|>--- conflicted
+++ resolved
@@ -47,13 +47,8 @@
     }
 
     @Override
-<<<<<<< HEAD
-    public List<Attribute> getStreamAttributes(String siddhiAppName, String streamName) {
+    public List<Attribute> getStreamAttributes(String siddhiAppName, String streamName) throws ResourceNotFoundException {
         DebugRuntime runtimeHolder = EditorDataHolder.getSiddhiAppMap().get(siddhiAppName);
-=======
-    public List<Attribute> getStreamAttributes(String siddhiAppName, String streamName) throws ResourceNotFoundException {
-        DebugRuntime runtimeHolder = EditorDataHolder.getExecutionPlanMap().get(siddhiAppName);
->>>>>>> 020e1f72
         if (runtimeHolder != null) {
             try {
                 return runtimeHolder.getStreamAttributes(streamName);
@@ -62,12 +57,8 @@
                         "stream '" + streamName + "'.", ResourceNotFoundException.ResourceType.STREAM_NAME, streamName);
             }
         } else {
-<<<<<<< HEAD
-            log.error("Siddhi App with name : " + siddhiAppName + " is not available");
-=======
             throw new ResourceNotFoundException("Siddhi App '" + siddhiAppName + "' does not exist.",
                     ResourceNotFoundException.ResourceType.SIDDHI_APP_NAME, siddhiAppName);
->>>>>>> 020e1f72
         }
     }
 
