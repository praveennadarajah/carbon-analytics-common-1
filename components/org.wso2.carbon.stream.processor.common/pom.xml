<!--
  ~ Copyright (c)  2017, WSO2 Inc. (http://www.wso2.org) All Rights Reserved.
  ~
  ~ WSO2 Inc. licenses this file to you under the Apache License,
  ~ Version 2.0 (the "License"); you may not use this file except
  ~ in compliance with the License.
  ~ You may obtain a copy of the License at
  ~
  ~     http://www.apache.org/licenses/LICENSE-2.0
  ~
  ~ Unless required by applicable law or agreed to in writing,
  ~ software distributed under the License is distributed on an
  ~ "AS IS" BASIS, WITHOUT WARRANTIES OR CONDITIONS OF ANY
  ~ KIND, either express or implied. See the License for the
  ~ specific language governing permissions and limitations
  ~ under the License.
  -->

<project xmlns="http://maven.apache.org/POM/4.0.0" xmlns:xsi="http://www.w3.org/2001/XMLSchema-instance" xsi:schemaLocation="http://maven.apache.org/POM/4.0.0 http://maven.apache.org/maven-v4_0_0.xsd">

    <parent>
        <groupId>org.wso2.carbon.analytics</groupId>
        <artifactId>org.wso2.carbon.analytics.parent</artifactId>
        <version>2.0.14-SNAPSHOT</version>
        <relativePath>../../pom.xml</relativePath>
    </parent>

    <modelVersion>4.0.0</modelVersion>
    <artifactId>org.wso2.carbon.stream.processor.common</artifactId>
    <packaging>bundle</packaging>

    <name>WSO2 Data Analytics Server - Common</name>
    <url>http://wso2.org</url>

    <dependencies>
        <dependency>
            <groupId>org.testng</groupId>
            <artifactId>testng</artifactId>
        </dependency>
        <dependency>
            <groupId>org.wso2.siddhi</groupId>
            <artifactId>siddhi-core</artifactId>
        </dependency>
        <dependency>
<<<<<<< HEAD
            <groupId>org.wso2.msf4j</groupId>
            <artifactId>msf4j-core</artifactId>
        </dependency>
        <dependency>
            <groupId>org.wso2.carbon.deployment</groupId>
            <artifactId>org.wso2.carbon.deployment.engine</artifactId>
=======
            <groupId>org.wso2.carbon</groupId>
            <artifactId>org.wso2.carbon.core</artifactId>
>>>>>>> f5529af6
        </dependency>
    </dependencies>

    <properties>
        <maven.findbugsplugin.version.exclude>findbugs-exclude.xml</maven.findbugsplugin.version.exclude>
        <export.package>
            org.wso2.carbon.stream.processor.common.*
        </export.package>
        <import.package>
            *;resolution:=optional
            javax.management.*,
            javax.ws.rs.*;version="0.0.0",
        </import.package>
        <carbon.component>
            osgi.service; objectClass="javax.ws.rs.ext.ExceptionMapper";serviceCount="1"
        </carbon.component>
    </properties>

</project><|MERGE_RESOLUTION|>--- conflicted
+++ resolved
@@ -42,17 +42,12 @@
             <artifactId>siddhi-core</artifactId>
         </dependency>
         <dependency>
-<<<<<<< HEAD
+            <groupId>org.wso2.carbon</groupId>
+            <artifactId>org.wso2.carbon.core</artifactId>
+        </dependency>
+        <dependency>
             <groupId>org.wso2.msf4j</groupId>
             <artifactId>msf4j-core</artifactId>
-        </dependency>
-        <dependency>
-            <groupId>org.wso2.carbon.deployment</groupId>
-            <artifactId>org.wso2.carbon.deployment.engine</artifactId>
-=======
-            <groupId>org.wso2.carbon</groupId>
-            <artifactId>org.wso2.carbon.core</artifactId>
->>>>>>> f5529af6
         </dependency>
     </dependencies>
 
