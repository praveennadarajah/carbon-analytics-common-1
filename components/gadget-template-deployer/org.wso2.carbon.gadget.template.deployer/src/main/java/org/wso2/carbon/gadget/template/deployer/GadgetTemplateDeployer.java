/*
 * Copyright (c) 2016, WSO2 Inc. (http://www.wso2.org) All Rights Reserved.
 *
 * Licensed under the Apache License, Version 2.0 (the "License");
 * you may not use this file except in compliance with the License.
 * You may obtain a copy of the License at
 *
 * http://www.apache.org/licenses/LICENSE-2.0
 *
 * Unless required by applicable law or agreed to in writing, software
 * distributed under the License is distributed on an "AS IS" BASIS,
 * WITHOUT WARRANTIES OR CONDITIONS OF ANY KIND, either express or implied.
 * See the License for the specific language governing permissions and
 * limitations under the License.
 */

package org.wso2.carbon.gadget.template.deployer;

import org.apache.commons.io.FileUtils;
import org.apache.commons.logging.Log;
import org.apache.commons.logging.LogFactory;
import org.apache.xerces.impl.Constants;
import org.w3c.dom.Attr;
import org.w3c.dom.Document;
import org.w3c.dom.Node;
import org.w3c.dom.NodeList;
import org.wso2.carbon.event.template.manager.core.DeployableTemplate;
import org.wso2.carbon.event.template.manager.core.TemplateDeployer;
import org.wso2.carbon.event.template.manager.core.TemplateDeploymentException;
import org.wso2.carbon.gadget.template.deployer.internal.GadgetTemplateDeployerConstants;
import org.wso2.carbon.gadget.template.deployer.internal.GadgetTemplateDeployerException;
import org.wso2.carbon.gadget.template.deployer.internal.util.GadgetTemplateDeployerUtility;
import org.wso2.carbon.registry.api.Registry;
import org.wso2.carbon.registry.api.RegistryException;
import org.wso2.carbon.registry.api.Resource;
import org.wso2.carbon.utils.CarbonUtils;
import org.xml.sax.InputSource;
import org.xml.sax.SAXException;

import javax.xml.parsers.DocumentBuilder;
import javax.xml.parsers.DocumentBuilderFactory;
import javax.xml.parsers.ParserConfigurationException;
import java.io.File;
import java.io.FileWriter;
import java.io.IOException;
import java.io.StringReader;
import java.util.HashMap;
import java.util.Map;
import java.util.Properties;
import java.util.Set;

public class GadgetTemplateDeployer implements TemplateDeployer {

    private static final Log log = LogFactory.getLog(GadgetTemplateDeployer.class);

    @Override
    public String getType() {
        return GadgetTemplateDeployerConstants.ARTIFACT_TYPE;
    }


    @Override
    public void deployArtifact(DeployableTemplate template) throws TemplateDeploymentException {

        String artifactId = template.getArtifactId();
        String content = template.getArtifact();

        Map<String, String> artifacts = new HashMap<>();
        Map<String, String> properties = new HashMap<>();

        DocumentBuilderFactory factory = getSecuredDocumentBuilder();
        try {
            DocumentBuilder builder = factory.newDocumentBuilder();
            Document document = builder.parse(new InputSource(new StringReader(content)));
            NodeList configNodes = document.getElementsByTagName(GadgetTemplateDeployerConstants.CONFIG_TAG);
            if (configNodes.getLength() > 0) {
                Node configNode = configNodes.item(0);  // Only one node is expected
                if (configNode.hasChildNodes()) {

                    // Extract the details
                    NodeList nodeList = configNode.getChildNodes();
                    for (int i = 0; i < nodeList.getLength(); i++) {
                        Node node = nodeList.item(i);
                        if (GadgetTemplateDeployerConstants.PROPERTIES_TAG.equalsIgnoreCase(node.getNodeName()) && node.hasChildNodes()) {
                            // Properties
                            NodeList propertiesNodeList = node.getChildNodes();
                            for (int j = 0; j < propertiesNodeList.getLength(); j++) {
                                Node propertyNode = propertiesNodeList.item(j);
                                if (GadgetTemplateDeployerConstants.PROPERTY_TAG.equalsIgnoreCase(propertyNode.getNodeName())) {
                                    Attr attr = (Attr) propertyNode.getAttributes().getNamedItem(GadgetTemplateDeployerConstants.NAME_ATTRIBUTE);
                                    properties.put(attr.getValue(), propertyNode.getFirstChild().getNodeValue().trim());
                                }
                            }
                        } else if (GadgetTemplateDeployerConstants.ARTIFACTS_TAG.equalsIgnoreCase(node.getNodeName()) && node.hasChildNodes()) {
                            NodeList artifactNodeList = node.getChildNodes();
                            for (int j = 0; j < artifactNodeList.getLength(); j++) {
                                Node artifactNode = artifactNodeList.item(j);
                                if (GadgetTemplateDeployerConstants.ARTIFACT_TAG.equalsIgnoreCase(artifactNode.getNodeName())) {
                                    Attr attr = (Attr) artifactNode.getAttributes().getNamedItem(GadgetTemplateDeployerConstants.FILE_ATTRIBUTE);
                                    artifacts.put(attr.getValue(), artifactNode.getFirstChild().getNodeValue());
                                }
                            }
                        }
                    }
                }
            }
        } catch (ParserConfigurationException e) {
            throw new GadgetTemplateDeployerException("Error in creating XML document builder.", e);
        } catch (SAXException e) {
            throw new GadgetTemplateDeployerException("Error in parsing XML content of: " + artifactId, e);
        } catch (IOException e) {
            throw new GadgetTemplateDeployerException("Error in loading XML content of: " + artifactId, e);
        }

        if (!properties.containsKey(GadgetTemplateDeployerConstants.DIRECTORY_NAME)) {
            throw new GadgetTemplateDeployerException("Artifact does not contain " + GadgetTemplateDeployerConstants.DIRECTORY_NAME + " property.");
        }

        String gadgetArtifactPath = GadgetTemplateDeployerUtility.getGadgetArtifactPath();
        File destination = new File(gadgetArtifactPath + properties.get(GadgetTemplateDeployerConstants.DIRECTORY_NAME));
        GadgetTemplateDeployerUtility.validatePath(gadgetArtifactPath, destination.getAbsolutePath());

        // Store the directory name for the artifact id
        Registry registry = GadgetTemplateDeployerUtility.getRegistry();
        try {
            Resource resource;
            if (registry.resourceExists(GadgetTemplateDeployerConstants.ARTIFACT_DIRECTORY_MAPPING_PATH)) {
                // If same gadgets for same artifact exist, remove them first
                resource = registry.get(GadgetTemplateDeployerConstants.ARTIFACT_DIRECTORY_MAPPING_PATH);

                // Delete this artifact if exists
                if (resource.getProperty(artifactId) != null) {
                    undeployArtifact(artifactId);
                }
            } else {
                resource = registry.newResource();
            }
            resource.setProperty(artifactId, properties.get(GadgetTemplateDeployerConstants.DIRECTORY_NAME));
            // Save the resource
            registry.put(GadgetTemplateDeployerConstants.ARTIFACT_DIRECTORY_MAPPING_PATH, resource);
        } catch (RegistryException e) {
            throw new GadgetTemplateDeployerException("Failed to access resource at: " + GadgetTemplateDeployerConstants.ARTIFACT_DIRECTORY_MAPPING_PATH + " from registry", e);
        }

        // Copy the static files
<<<<<<< HEAD
        String path = new StringBuilder(CarbonUtils.getCarbonConfigDirPath())
                .append(File.separator).append(GadgetTemplateDeployerConstants.TEMPLATE_MANAGER).append(File.separator)
                .append(GadgetTemplateDeployerConstants.GADGET_TEMPLATES).append(File.separator)
                .append(properties.get(GadgetTemplateDeployerConstants.TEMPLATE_DIRECTORY)).toString();
        File templateDirectory = new File(path);
=======
        String templateParentDir = new StringBuilder(CarbonUtils.getCarbonConfigDirPath())
                .append(File.separator).append(GadgetTemplateDeployerConstants.TEMPLATE_MANAGER).append(File.separator)
                .append(GadgetTemplateDeployerConstants.GADGET_TEMPLATES).toString();
        File templateDirectory = new File(templateParentDir, properties.get(GadgetTemplateDeployerConstants.TEMPLATE_DIRECTORY));
        GadgetTemplateDeployerUtility.validatePath(templateParentDir, templateDirectory.getAbsolutePath());
>>>>>>> 67e8419e

        // Copy all the default templates
        try {
            FileUtils.copyDirectory(templateDirectory, destination);
        } catch (IOException e) {
            throw new GadgetTemplateDeployerException("Failed to copy " + templateDirectory.getAbsolutePath() + " to " + destination.getAbsolutePath(), e);
        }

        // Save the artifacts
        for (Map.Entry<String, String> entry : artifacts.entrySet()) {
            String fileName = entry.getKey();
            File targetFile = new File(destination, fileName);
            GadgetTemplateDeployerUtility.validatePath(destination.getAbsolutePath(), targetFile.getAbsolutePath());
            FileWriter writer = null;
            try {
                writer = new FileWriter(targetFile);
                writer.write(entry.getValue());
            } catch (IOException e) {
                throw new GadgetTemplateDeployerException("Failed to write artifact to: " + targetFile.getAbsolutePath(), e);
            } finally {
                if (writer != null) {
                    try {
                        writer.close();
                    } catch (IOException e) {
                        log.warn("Failed to close FileWriter of " + targetFile.getAbsolutePath());
                    }
                }
            }
        }
        log.info("Deployed successfully gadget: " + artifactId);
    }

    @Override
    public void deployIfNotDoneAlready(DeployableTemplate template) throws TemplateDeploymentException {

        Registry registry = GadgetTemplateDeployerUtility.getRegistry();

        try {
            if (registry.resourceExists(GadgetTemplateDeployerConstants.ARTIFACT_DIRECTORY_MAPPING_PATH)) {
                // If same gadgets for same artifact exist, remove them first
                Resource resource = registry.get(GadgetTemplateDeployerConstants.ARTIFACT_DIRECTORY_MAPPING_PATH);
                if (resource.getProperty(template.getArtifactId()) == null) {
                    deployArtifact(template);
                }
            } else {
                deployArtifact(template);
            }
        } catch (RegistryException e) {
            throw new GadgetTemplateDeployerException("Failed to access resource at: " + GadgetTemplateDeployerConstants.ARTIFACT_DIRECTORY_MAPPING_PATH + " from registry", e);
        }
    }


    @Override
    public void undeployArtifact(String artifactId) throws TemplateDeploymentException {

        Registry registry = GadgetTemplateDeployerUtility.getRegistry();
        try {
            if (registry.resourceExists(GadgetTemplateDeployerConstants.ARTIFACT_DIRECTORY_MAPPING_PATH)) {
                Resource resource = registry.get(GadgetTemplateDeployerConstants.ARTIFACT_DIRECTORY_MAPPING_PATH);
                String directory = resource.getProperty(artifactId);

                if (directory != null) {
                    // Remove the artifact entry from registry
                    resource.removeProperty(artifactId);

                    boolean isSharedGadgetDirectory = false;

                    // Check whether other artifacts use the same gadget. If so, don't delete the folder.
                    Properties properties = resource.getProperties();
                    Set<Object> keys = properties.keySet();
                    for (Object key : keys) {
                        String dir = resource.getProperty(key.toString());
                        if (directory.equals(dir)) {
                            // Same gadget is used by other artifacts too
                            isSharedGadgetDirectory = true;
                            break;
                        }
                    }

                    if (!isSharedGadgetDirectory) {
                        String gadgetArtifactPath = GadgetTemplateDeployerUtility.getGadgetArtifactPath();
                        File destination = new File(gadgetArtifactPath + directory);
                        GadgetTemplateDeployerUtility.validatePath(gadgetArtifactPath, destination.getAbsolutePath());
                        try {
                            FileUtils.deleteDirectory(destination);
                        } catch (IOException e) {
                            throw new GadgetTemplateDeployerException("Failed to delete directory: " + destination.getAbsolutePath(), e);
                        }
                    }

                    registry.put(GadgetTemplateDeployerConstants.ARTIFACT_DIRECTORY_MAPPING_PATH, resource);

                    log.info("Undeployed successfully gadget: " + artifactId);
                } else {
                    // Does not exist
                    log.warn("Artifact: " + artifactId + " does not exist to undeploy");
                }
            } else {
                // Does not exist
                log.warn("Artifact: " + artifactId + " does not exist to undeploy");
            }
        } catch (RegistryException e) {
            throw new GadgetTemplateDeployerException("Failed to access resource at: " + GadgetTemplateDeployerConstants.ARTIFACT_DIRECTORY_MAPPING_PATH + " from registry", e);
        }
    }

    private static DocumentBuilderFactory getSecuredDocumentBuilder() {

        DocumentBuilderFactory dbf = DocumentBuilderFactory.newInstance();
        dbf.setNamespaceAware(true);
        dbf.setXIncludeAware(false);
        dbf.setExpandEntityReferences(false);
        try {
            dbf.setFeature(Constants.SAX_FEATURE_PREFIX + Constants.EXTERNAL_GENERAL_ENTITIES_FEATURE, false);
            dbf.setFeature(Constants.SAX_FEATURE_PREFIX + Constants.EXTERNAL_PARAMETER_ENTITIES_FEATURE, false);
            dbf.setFeature(Constants.XERCES_FEATURE_PREFIX + Constants.LOAD_EXTERNAL_DTD_FEATURE, false);
        } catch (ParserConfigurationException e) {
            log.error(
                    "Failed to load XML Processor Feature " + Constants.EXTERNAL_GENERAL_ENTITIES_FEATURE + " or " +
                            Constants.EXTERNAL_PARAMETER_ENTITIES_FEATURE + " or " + Constants.LOAD_EXTERNAL_DTD_FEATURE);
        }

        org.apache.xerces.util.SecurityManager securityManager = new org.apache.xerces.util.SecurityManager();
        securityManager.setEntityExpansionLimit(GadgetTemplateDeployerConstants.ENTITY_EXPANSION_LIMIT);
        dbf.setAttribute(Constants.XERCES_PROPERTY_PREFIX + Constants.SECURITY_MANAGER_PROPERTY, securityManager);

        return dbf;
    }
}<|MERGE_RESOLUTION|>--- conflicted
+++ resolved
@@ -143,19 +143,11 @@
         }
 
         // Copy the static files
-<<<<<<< HEAD
-        String path = new StringBuilder(CarbonUtils.getCarbonConfigDirPath())
-                .append(File.separator).append(GadgetTemplateDeployerConstants.TEMPLATE_MANAGER).append(File.separator)
-                .append(GadgetTemplateDeployerConstants.GADGET_TEMPLATES).append(File.separator)
-                .append(properties.get(GadgetTemplateDeployerConstants.TEMPLATE_DIRECTORY)).toString();
-        File templateDirectory = new File(path);
-=======
         String templateParentDir = new StringBuilder(CarbonUtils.getCarbonConfigDirPath())
                 .append(File.separator).append(GadgetTemplateDeployerConstants.TEMPLATE_MANAGER).append(File.separator)
                 .append(GadgetTemplateDeployerConstants.GADGET_TEMPLATES).toString();
         File templateDirectory = new File(templateParentDir, properties.get(GadgetTemplateDeployerConstants.TEMPLATE_DIRECTORY));
         GadgetTemplateDeployerUtility.validatePath(templateParentDir, templateDirectory.getAbsolutePath());
->>>>>>> 67e8419e
 
         // Copy all the default templates
         try {
