--- conflicted
+++ resolved
@@ -38,23 +38,32 @@
 import org.wso2.carbon.analytics.datasource.core.rs.AnalyticsTableNotAvailableException;
 import org.wso2.carbon.analytics.datasource.core.rs.Record;
 import org.wso2.carbon.analytics.spark.core.internal.SparkDataListener;
-<<<<<<< HEAD
-
-=======
-import org.wso2.carbon.utils.CarbonUtils;
->>>>>>> 889bbde7
+
 import scala.Option;
 
 import org.wso2.carbon.analytics.spark.core.exception.AnalyticsExecutionException;
 import org.wso2.carbon.analytics.spark.core.util.AnalyticsConstants;
 import org.wso2.carbon.analytics.spark.core.util.AnalyticsQueryResult;
 import org.wso2.carbon.analytics.spark.core.util.AnalyticsRelation;
-
-import java.io.*;
+import org.wso2.carbon.utils.CarbonUtils;
+
+import java.io.ByteArrayInputStream;
+import java.io.ByteArrayOutputStream;
+import java.io.File;
+import java.io.IOException;
+import java.io.ObjectInputStream;
+import java.io.ObjectOutputStream;
+import java.io.UnsupportedEncodingException;
 import java.nio.file.Files;
 import java.nio.file.Paths;
 import java.nio.file.attribute.PosixFilePermission;
-import java.util.*;
+import java.util.ArrayList;
+import java.util.HashMap;
+import java.util.HashSet;
+import java.util.List;
+import java.util.Map;
+import java.util.Set;
+import java.util.UUID;
 import java.util.concurrent.ExecutorService;
 import java.util.concurrent.Executors;
 
@@ -82,7 +91,6 @@
     private static final String CARBON_ANALYTICS_SPARK_APP_NAME = "CarbonAnalytics";
 
     private static final Log log = LogFactory.getLog(SparkAnalyticsExecutor.class);
-<<<<<<< HEAD
     
     private SparkConf sparkConf = new SparkConf();
     
@@ -124,22 +132,6 @@
             
                     private static final long serialVersionUID = 3087598975952096368L;
 
-=======
-
-    private static JavaSparkContext sparkCtx;
-
-    private static JavaSQLContext sqlCtx;
-
-    public static void init() {
-        validateSparkScriptPathPermission();
-        initSparkDataListener();
-        SparkConf sparkConf = new SparkConf();
-        //master
-        startMaster("localhost", 7077, 8081, sparkConf);
-        //workers
-        Worker.startSystemAndActor("localhost", 4501, 8090, 2, 1000000,
-                new String[]{"spark://localhost:7077"}, null, new Option<Object>() {
->>>>>>> 889bbde7
                     @Override
                     public boolean isEmpty() {
                         return false;
@@ -170,48 +162,16 @@
                         return false;
                     }
                 });
-<<<<<<< HEAD
-=======
-
-//        Worker.startSystemAndActor("localhost", 4502, 8091, 2, 1000000,
-//                                   new String[]{"spark://localhost:7077"}, null, new Option<Object>() {
-//                    @Override
-//                    public boolean isEmpty() {
-//                        return false;
-//                    }
-//
-//                    @Override
-//                    public Object get() {
-//                        return new Integer(2);
-//                    }
-//
-//                    @Override
-//                    public Object productElement(int n) {
-//                        return null;
-//                    }
-//
-//                    @Override
-//                    public int productArity() {
-//                        return 0;
-//                    }
-//
-//                    @Override
-//                    public boolean canEqual(Object that) {
-//                        return false;
-//                    }
-//
-//                    @Override
-//                    public boolean equals(Object that) {
-//                        return false;
-//                    }
-//                });
-
-        sparkConf.setMaster("spark://localhost:7077").setAppName(CARBON_ANALYTICS_SPARK_APP_NAME);
-        sparkCtx = new JavaSparkContext(sparkConf);
-        sqlCtx = new JavaSQLContext(sparkCtx);
-    }
-
-    private static void validateSparkScriptPathPermission() {
+    }
+
+    private void initSparkDataListener() {
+        this.validateSparkScriptPathPermission();
+        ExecutorService executor = Executors.newFixedThreadPool(1);
+        SparkDataListener listener = new SparkDataListener();
+        executor.execute(listener);
+    }
+
+    private void validateSparkScriptPathPermission() {
         Set<PosixFilePermission> perms = new HashSet<PosixFilePermission>();
         //add owners permission
         perms.add(PosixFilePermission.OWNER_READ);
@@ -230,39 +190,15 @@
         }
     }
 
-    public static void initUsingLocal() {
-        SparkConf sparkConf = new SparkConf();
-        sparkConf.setMaster("local").setAppName(CARBON_ANALYTICS_SPARK_APP_NAME);
-        sparkCtx = new JavaSparkContext(sparkConf);
-        sqlCtx = new JavaSQLContext(sparkCtx);
-    }
-
-    private static void startMaster(String host, int port, int webUIport, SparkConf sConf) {
-        Master.startSystemAndActor(host, port, webUIport, sConf);
->>>>>>> 889bbde7
-    }
-
-    private static void initSparkDataListener() {
-        ExecutorService executor = Executors.newFixedThreadPool(1);
-        SparkDataListener listener = new SparkDataListener();
-        executor.execute(listener);
-    }
-
     public void stop() {
         if (this.sqlCtx != null) {
             this.sqlCtx.sqlContext().sparkContext().stop();
             this.sparkCtx.close();
         }
     }
-<<<<<<< HEAD
     
     private void processDefineTable(int tenantId, String query, 
             String[] tokens) throws AnalyticsExecutionException {
-=======
-
-    private static void processDefineTable(int tenantId, String query,
-                                           String[] tokens) throws AnalyticsExecutionException {
->>>>>>> 889bbde7
         String tableName = tokens[2].trim();
         String alias = tableName;
         if (tokens[tokens.length - 2].equalsIgnoreCase(AnalyticsConstants.TERM_AS)) {
@@ -276,7 +212,6 @@
             throw new AnalyticsExecutionException("Error in registering analytics table: " + e.getMessage(), e);
         }
     }
-<<<<<<< HEAD
     
     public int getNumPartitionsHint() {
         /* all workers will not have the same CPU count, this is just an approximation */
@@ -285,15 +220,6 @@
     
     private void processInsertInto(int tenantId, String query, 
             String[] tokens) throws AnalyticsExecutionException {
-=======
-
-    public static int getNumPartitionsHint() {
-        return 4;
-    }
-
-    private static void processInsertInto(int tenantId, String query,
-                                          String[] tokens) throws AnalyticsExecutionException {
->>>>>>> 889bbde7
         String tableName = tokens[2].trim();
         String selectQuery = query.substring(query.indexOf(tableName) + tableName.length()).trim();
         try {
@@ -302,13 +228,8 @@
             throw new AnalyticsExecutionException("Error in executing insert into query: " + e.getMessage(), e);
         }
     }
-<<<<<<< HEAD
     
     public AnalyticsQueryResult executeQuery(int tenantId, String query) throws AnalyticsExecutionException {
-=======
-
-    public static AnalyticsQueryResult executeQuery(int tenantId, String query) throws AnalyticsExecutionException {
->>>>>>> 889bbde7
         query = query.trim();
         if (query.endsWith(";")) {
             query = query.substring(0, query.length() - 1);
@@ -327,26 +248,15 @@
         }
         return toResult(sqlCtx.sql(query));
     }
-<<<<<<< HEAD
     
     private void insertIntoTable(int tenantId, String tableName, 
             AnalyticsQueryResult data) throws AnalyticsTableNotAvailableException, AnalyticsException {
-=======
-
-    private static void insertIntoTable(int tenantId, String tableName,
-                                        AnalyticsQueryResult data) throws AnalyticsTableNotAvailableException, AnalyticsException {
->>>>>>> 889bbde7
         AnalyticsDataService ads = ServiceHolder.getAnalyticsDataService();
         List<Record> records = this.generateInsertRecordsForTable(tenantId, tableName, data);
         ads.put(records);
     }
-<<<<<<< HEAD
     
     private Integer[] generateTableKeyIndices(String[] keys, StructField[] columns) {
-=======
-
-    private static Integer[] generateTableKeyIndices(String[] keys, StructField[] columns) {
->>>>>>> 889bbde7
         List<Integer> result = new ArrayList<Integer>();
         for (String key : keys) {
             for (int i = 0; i < columns.length; i++) {
@@ -358,13 +268,8 @@
         }
         return result.toArray(new Integer[result.size()]);
     }
-<<<<<<< HEAD
     
     private String generateInsertRecordId(List<Object> row, Integer[] keyIndices) {
-=======
-
-    private static String generateInsertRecordId(List<Object> row, Integer[] keyIndices) {
->>>>>>> 889bbde7
         StringBuilder builder = new StringBuilder();
         Object obj;
         for (int index : keyIndices) {
@@ -383,15 +288,9 @@
             throw new RuntimeException(e);
         }
     }
-<<<<<<< HEAD
     
     private List<Record> generateInsertRecordsForTable(int tenantId, String tableName, 
             AnalyticsQueryResult data) throws AnalyticsException {
-=======
-
-    private static List<Record> generateInsertRecordsForTable(int tenantId, String tableName,
-                                                              AnalyticsQueryResult data) throws AnalyticsException {
->>>>>>> 889bbde7
         String[] keys = loadTableKeys(tenantId, tableName);
         boolean primaryKeysExists = keys.length > 0;
         List<List<Object>> rows = data.getRows();
@@ -401,21 +300,17 @@
         Record record;
         for (List<Object> row : rows) {
             if (primaryKeysExists) {
-<<<<<<< HEAD
                 record = new Record(this.generateInsertRecordId(row, keyIndices), tenantId, tableName, 
-=======
-                record = new Record(generateInsertRecordId(row, keyIndices), tenantId, tableName,
->>>>>>> 889bbde7
                         extractValuesFromRow(row, columns), System.currentTimeMillis());
             } else {
-                record = new Record(tenantId, tableName, extractValuesFromRow(row, columns),
+                record = new Record(tenantId, tableName, extractValuesFromRow(row, columns), 
                         System.currentTimeMillis());
             }
             result.add(record);
         }
         return result;
     }
-
+    
     private static Map<String, Object> extractValuesFromRow(List<Object> row, StructField[] columns) {
         Map<String, Object> result = new HashMap<String, Object>(row.size());
         for (int i = 0; i < row.size(); i++) {
@@ -423,11 +318,11 @@
         }
         return result;
     }
-
+    
     private static AnalyticsQueryResult toResult(JavaSchemaRDD schemaRDD) throws AnalyticsExecutionException {
         return new AnalyticsQueryResult(schemaRDD.schema().getFields(), convertRowsToObjects(schemaRDD.collect()));
     }
-
+    
     private static List<List<Object>> convertRowsToObjects(List<Row> rows) {
         List<List<Object>> result = new ArrayList<List<Object>>();
         List<Object> objects;
@@ -440,16 +335,16 @@
         }
         return result;
     }
-
+    
     private static void throwInvalidDefineTableQueryException() throws AnalyticsException {
         throw new AnalyticsException("Invalid define table query, must be in the format of "
                 + "'define table <table> (name1 type1, name2 type2, name3 type3,... primary key(name1, name2..))'");
     }
-
+    
     private static String generateTableKeysId(int tenantId, String tableName) {
         return tenantId + "_" + tableName;
     }
-
+    
     private static byte[] tableKeysToBinary(String[] keys) throws AnalyticsException {
         ByteArrayOutputStream byteOut = null;
         ObjectOutputStream objOut = null;
@@ -473,7 +368,7 @@
             }
         }
     }
-
+    
     private static String[] binaryToTableKeys(byte[] data) throws AnalyticsException {
         ByteArrayInputStream byteIn = null;
         ObjectInputStream objIn = null;
@@ -496,7 +391,7 @@
             }
         }
     }
-
+    
     private static String[] loadTableKeys(int tenantId, String tableName) throws AnalyticsException {
         AnalyticsDataService ads = ServiceHolder.getAnalyticsDataService();
         List<String> ids = new ArrayList<String>(1);
@@ -514,13 +409,13 @@
         }
         return binaryToTableKeys(data);
     }
-
-    private static void registerTableKeys(int tenantId, String tableName,
-                                          String[] keys) throws AnalyticsException {
+    
+    private static void registerTableKeys(int tenantId, String tableName, 
+            String[] keys) throws AnalyticsException {
         AnalyticsDataService ads = ServiceHolder.getAnalyticsDataService();
         Map<String, Object> values = new HashMap<String, Object>();
         values.put(AnalyticsConstants.OBJECT, tableKeysToBinary(keys));
-        Record record = new Record(generateTableKeysId(tenantId, tableName),
+        Record record = new Record(generateTableKeysId(tenantId, tableName), 
                 AnalyticsConstants.TABLE_INFO_TENANT_ID, AnalyticsConstants.TABLE_INFO_TABLE_NAME,
                 values, System.currentTimeMillis());
         List<Record> records = new ArrayList<Record>(1);
@@ -532,9 +427,9 @@
             ads.put(records);
         }
     }
-
-    private static String processPrimaryKeyAndReturnSchema(int tenantId, String tableName,
-                                                           String schemaString) throws AnalyticsException {
+    
+    private static String processPrimaryKeyAndReturnSchema(int tenantId, String tableName, 
+            String schemaString) throws AnalyticsException {
         int index = schemaString.toLowerCase().lastIndexOf(AnalyticsConstants.TERM_PRIMARY);
         String lastSection = "";
         if (index != -1) {
@@ -560,15 +455,9 @@
             return schemaString;
         }
     }
-<<<<<<< HEAD
     
     private void registerTable(int tenantId, String tableName, String alias,
             String schemaString) throws AnalyticsException {
-=======
-
-    private static void registerTable(int tenantId, String tableName, String alias,
-                                      String schemaString) throws AnalyticsException {
->>>>>>> 889bbde7
         if (!(schemaString.startsWith("(") && schemaString.endsWith(")"))) {
             throwInvalidDefineTableQueryException();
         }
