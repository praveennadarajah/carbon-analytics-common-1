<%@ taglib prefix="fmt" uri="http://java.sun.com/jstl/fmt" %>
<%@ page import="org.wso2.carbon.event.execution.manager.stub.ExecutionManagerAdminServiceStub" %>
<%@ page import="org.wso2.carbon.event.execution.manager.ui.ExecutionManagerUIUtils" %>
<%@ page import="org.wso2.carbon.event.execution.manager.admin.dto.configuration.xsd.ScenarioConfigurationDTO" %>
<%@ page import="org.wso2.carbon.event.execution.manager.admin.dto.configuration.xsd.ParameterDTOE" %>
<%@ page import="org.wso2.carbon.event.execution.manager.admin.dto.configuration.xsd.StreamMappingDTO" %>
<%@ page import="org.wso2.carbon.event.execution.manager.admin.dto.configuration.xsd.AttributeMappingDTO" %>
<%@ page import="org.apache.axis2.AxisFault" %>
<%@ page import="java.util.Arrays" %>
<%@ page import="org.wso2.carbon.event.stream.stub.EventStreamAdminServiceStub" %>
<%--
  ~ Copyright (c) 2015, WSO2 Inc. (http://www.wso2.org) All Rights Reserved.
  ~
  ~ Licensed under the Apache License, Version 2.0 (the "License");
  ~ you may not use this file except in compliance with the License.
  ~ You may obtain a copy of the License at
  ~
  ~     http://www.apache.org/licenses/LICENSE-2.0
  ~
  ~ Unless required by applicable law or agreed to in writing, software
  ~ distributed under the License is distributed on an "AS IS" BASIS,
  ~ WITHOUT WARRANTIES OR CONDITIONS OF ANY KIND, either express or implied.
  ~ See the License for the specific language governing permissions and
  ~ limitations under the License.
  --%>

<fmt:bundle basename="org.wso2.carbon.event.execution.manager.ui.i18n.Resources">
<%

    if (!"post".equalsIgnoreCase(request.getMethod())) {
        response.sendError(405);
        return;
    }

    String domainName = request.getParameter("domainName");
    String configuration = request.getParameter("configurationName");
    String saveType = request.getParameter("saveType");
    String description = request.getParameter("description");
    String parametersJson = request.getParameter("parameters");
    String templateType = request.getParameter("templateType");
    String valueSeparator = "::";

    ParameterDTOE[] parameters;

    ExecutionManagerAdminServiceStub proxy = ExecutionManagerUIUtils.getExecutionManagerAdminService(config, session);
    try {
        if (saveType.equals("delete")) {
            proxy.deleteConfiguration(domainName, configuration);
        } else {

            ScenarioConfigurationDTO scenarioConfigurationDTO = new ScenarioConfigurationDTO();

            scenarioConfigurationDTO.setName(configuration);
            scenarioConfigurationDTO.setDomain(domainName);
            scenarioConfigurationDTO.setDescription(description);
            scenarioConfigurationDTO.setScenario(templateType);

            if (parametersJson.length() < 1) {
               parameters = new ParameterDTOE[0];

            } else {
                String[] parameterStrings = parametersJson.split(",");
                parameters = new ParameterDTOE[parameterStrings.length];
                int index = 0;

                for (String parameterString : parameterStrings) {
                    ParameterDTOE parameterDTO = new ParameterDTOE();
                    parameterDTO.setName(parameterString.split(valueSeparator)[0]);
                    parameterDTO.setValue(parameterString.split(valueSeparator)[1]);
                    parameters[index] = parameterDTO;
                    index++;
                }
            }

            scenarioConfigurationDTO.setParameterDTOs(parameters);

<<<<<<< HEAD
            //checks the "proxy.saveConfiguration(scenarioConfigurationDTO)" return value for not null and build stream mapping div
            if (proxy.saveConfiguration(scenarioConfigurationDTO) != null) {
                String toStreamNameID="";
                String fromStreamNameID="";
                StreamMappingDTO[] streamMappingDTOs=null;

                //toStreamIDArray.length defines the number of stream mappings per configuration
                String toStreamIDArray[] = proxy.saveConfiguration(scenarioConfigurationDTO);
=======
            //toStreamIDArray.length defines the number of stream mappings per configuration
            String[] toStreamIDArray = proxy.saveConfiguration(scenarioConfigurationDTO);

            //when stream mapping is disabled, stub returns a string array with a null element hence need to check for toStreamIDArray[0]
            if (toStreamIDArray[0] != null) {
                String toStreamNameID="";
                String fromStreamNameID="";

>>>>>>> d54e116d
                EventStreamAdminServiceStub eventStreamAdminServiceStub = ExecutionManagerUIUtils.getEventStreamAdminService(config,
                        session, request);
                String[] fromStreamIds = eventStreamAdminServiceStub.getStreamNames();

%>
<div class="container col-md-12 marg-top-20" id="streamMappingInnerDivID">
    <%
        for (int i = 0; i < toStreamIDArray.length; i++) {
                toStreamNameID = toStreamIDArray[i];
    %>
    <div class="container col-md-12 marg-top-20" id="streamMappingConfigurationID_<%=i%>">

        <h4><fmt:message key='template.stream.header.text'/></h4>

        <label class="input-label col-md-5"><fmt:message key='template.label.to.stream.name'/></label>

        <div class="input-control input-full-width col-md-7 text">
            <input type="text" id="toStreamID_<%=i%>"
                   value="<%=toStreamNameID%>" readonly="true"/>
        </div>

        <label class="input-label col-md-5"><fmt:message key='template.label.from.stream.name'/></label>

        <div class="input-control input-full-width col-md-7 text">
            <select id="fromStreamID_<%=i%>" onchange="loadMappingFromStreamAttributes(<%=i%>)">
                <option selected disabled>Choose from here</option>
                <%
                    if (fromStreamIds != null) {
                        Arrays.sort(fromStreamIds);
                        for (String aStreamId : fromStreamIds) {
                            fromStreamNameID = aStreamId;
                %>
                <option id="fromStreamOptionID"><%=fromStreamNameID%>
                </option>
                <%
                        }
                    }
                %>
            </select>
        </div>

        <div id="outerDiv_<%=i%>">
        </div>

    </div>
    <%
        }
    %>

    <br class="c-both"/>
    <hr class="wr-separate"/>

    <div class="action-container">
        <button type="button"
                class="btn btn-default btn-add col-md-2 col-xs-12 pull-right marg-right-15"
                onclick="saveStreamConfiguration('<%=toStreamIDArray.length%>','<%=domainName%>','<%=configuration%>')">
            <fmt:message key='template.add.stream.button.text'/>
        </button>
    </div>
</div>
    <%
    } else {
    %>
    return
    <%
                }
            }
        } catch (AxisFault e) {
            response.sendError(500);
        }
    %>
</fmt:bundle><|MERGE_RESOLUTION|>--- conflicted
+++ resolved
@@ -74,16 +74,6 @@
 
             scenarioConfigurationDTO.setParameterDTOs(parameters);
 
-<<<<<<< HEAD
-            //checks the "proxy.saveConfiguration(scenarioConfigurationDTO)" return value for not null and build stream mapping div
-            if (proxy.saveConfiguration(scenarioConfigurationDTO) != null) {
-                String toStreamNameID="";
-                String fromStreamNameID="";
-                StreamMappingDTO[] streamMappingDTOs=null;
-
-                //toStreamIDArray.length defines the number of stream mappings per configuration
-                String toStreamIDArray[] = proxy.saveConfiguration(scenarioConfigurationDTO);
-=======
             //toStreamIDArray.length defines the number of stream mappings per configuration
             String[] toStreamIDArray = proxy.saveConfiguration(scenarioConfigurationDTO);
 
@@ -92,7 +82,6 @@
                 String toStreamNameID="";
                 String fromStreamNameID="";
 
->>>>>>> d54e116d
                 EventStreamAdminServiceStub eventStreamAdminServiceStub = ExecutionManagerUIUtils.getEventStreamAdminService(config,
                         session, request);
                 String[] fromStreamIds = eventStreamAdminServiceStub.getStreamNames();
