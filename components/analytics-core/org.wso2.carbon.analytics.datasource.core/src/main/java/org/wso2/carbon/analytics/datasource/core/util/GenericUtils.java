--- conflicted
+++ resolved
@@ -61,7 +61,6 @@
 import java.util.ArrayList;
 import java.util.Collection;
 import java.util.HashMap;
-import java.util.Iterator;
 import java.util.LinkedHashMap;
 import java.util.List;
 import java.util.Map;
@@ -636,7 +635,6 @@
         return streamName.replace('.', '_');
     }
 
-<<<<<<< HEAD
     public static Iterator<Record> recordGroupsToIterator(AnalyticsRecordReader reader,
                                                       RecordGroup[] rgs) throws AnalyticsException {
         return new RecordGroupIterator(reader, rgs);
@@ -700,7 +698,5 @@
             /* ignored */
         }
     }
-    
-=======
->>>>>>> a31db9bd
+
 }