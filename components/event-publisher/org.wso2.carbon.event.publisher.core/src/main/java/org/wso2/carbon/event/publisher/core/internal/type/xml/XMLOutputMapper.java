--- conflicted
+++ resolved
@@ -21,6 +21,7 @@
 import org.apache.axiom.om.OMAbstractFactory;
 import org.apache.axiom.om.OMElement;
 import org.apache.axiom.om.OMFactory;
+import org.apache.axiom.om.util.AXIOMUtil;
 import org.apache.commons.logging.Log;
 import org.apache.commons.logging.LogFactory;
 import org.wso2.carbon.databridge.commons.Attribute;
@@ -36,6 +37,7 @@
 import org.wso2.siddhi.core.event.Event;
 
 import javax.xml.namespace.QName;
+import javax.xml.stream.XMLStreamException;
 import java.util.ArrayList;
 import java.util.List;
 import java.util.Map;
@@ -56,12 +58,8 @@
         this.propertyPositionMap = propertyPositionMap;
 
         if (eventPublisherConfiguration.getOutputMapping().isCustomMappingEnabled()) {
-<<<<<<< HEAD
-            validateStreamDefinitionWithOutputProperties();
-=======
             this.outputXMLText = getCustomMappingText();
             validateStreamDefinitionWithOutputProperties(this.outputXMLText);
->>>>>>> 754f27a1
         } else {
             this.outputXMLText = generateTemplateXMLEvent(streamDefinition);
         }
@@ -72,12 +70,8 @@
         } catch (XMLStreamException e) {
             throw new EventPublisherConfigurationException("Could not parse the mapping text:" + e.getMessage(), e);
         }
-<<<<<<< HEAD
-        setMappingTextList(outputXMLText);
-=======
 
         this.mappingTextList = generateMappingTextList(this.outputXMLText);
->>>>>>> 754f27a1
     }
 
     private List<String> getOutputMappingPropertyList(String mappingText) throws EventPublisherConfigurationException {
@@ -125,26 +119,7 @@
         return mappingTextList;
     }
 
-<<<<<<< HEAD
-    private void setMappingTextList(String mappingText) {
-
-        List<String> mappingTextList = new ArrayList<String>();
-        String text = mappingText;
-
-        mappingTextList.clear();
-        while (text.contains(EventPublisherConstants.TEMPLATE_EVENT_ATTRIBUTE_PREFIX) && text.indexOf(EventPublisherConstants.TEMPLATE_EVENT_ATTRIBUTE_POSTFIX) > 0) {
-            mappingTextList.add(text.substring(0, text.indexOf(EventPublisherConstants.TEMPLATE_EVENT_ATTRIBUTE_PREFIX)));
-            mappingTextList.add(text.substring(text.indexOf(EventPublisherConstants.TEMPLATE_EVENT_ATTRIBUTE_PREFIX) + 2, text.indexOf(EventPublisherConstants.TEMPLATE_EVENT_ATTRIBUTE_POSTFIX)));
-            text = text.substring(text.indexOf(EventPublisherConstants.TEMPLATE_EVENT_ATTRIBUTE_POSTFIX) + 2);
-        }
-        mappingTextList.add(text);
-        this.mappingTextList = mappingTextList;
-    }
-
-    private void validateStreamDefinitionWithOutputProperties()
-=======
     private void validateStreamDefinitionWithOutputProperties(String actualMappingText)
->>>>>>> 754f27a1
             throws EventPublisherConfigurationException {
         List<String> mappingProperties = getOutputMappingPropertyList(actualMappingText);
         for (String property : mappingProperties) {
@@ -159,20 +134,8 @@
         XMLOutputMapping textOutputMapping = ((XMLOutputMapping) eventPublisherConfiguration.getOutputMapping());
         String actualMappingText = textOutputMapping.getMappingXMLText();
         if (textOutputMapping.isRegistryResource()) {
-<<<<<<< HEAD
-            actualMappingText = EventPublisherServiceValueHolder.getCarbonEventPublisherService().getRegistryResourceContent(textOutputMapping.getMappingXMLText());
-        }
-        this.outputXMLText = actualMappingText;
-        List<String> mappingProperties = getOutputMappingPropertyList(actualMappingText);
-
-        for (String property : mappingProperties) {
-            if (!propertyPositionMap.containsKey(property)) {
-                throw new EventPublisherStreamValidationException("Property " + property + " is not in the input stream definition.", eventPublisherConfiguration.getFromStreamName() + ":" + eventPublisherConfiguration.getFromStreamVersion());
-            }
-=======
             actualMappingText = EventPublisherServiceValueHolder.getCarbonEventPublisherService()
                     .getRegistryResourceContent(textOutputMapping.getMappingXMLText());
->>>>>>> 754f27a1
         }
         return actualMappingText;
     }
@@ -251,11 +214,7 @@
             templateEventElement.addChild(createPropertyElement(factory, "", payloadAttributes, EventPublisherConstants.EVENT_PAYLOAD_TAG));
         }
 
-<<<<<<< HEAD
-        outputXMLText = compositeEventElement.toString();
-=======
         return compositeEventElement.toString();
->>>>>>> 754f27a1
     }
 
     private static OMElement createPropertyElement(OMFactory factory, String dataPrefix,
