--- conflicted
+++ resolved
@@ -96,41 +96,12 @@
                 resourceBundle.getString(WSO2EventAdapterConstants.ADAPTER_CONF_WSO2EVENT_PROP_PUBLISH_TIMEOUT_MS));
         publishingModeProperty.setHint(resourceBundle.getString(WSO2EventAdapterConstants.ADAPTER_CONF_WSO2EVENT_HINT_PUBLISH_TIMEOUT_MS));
 
-<<<<<<< HEAD
-        // set stream definition
-//        Property streamDefinitionProperty = new Property(WSO2EventAdapterConstants.ADAPTER_STATIC_CONFIG_STREAM_NAME);
-//        streamDefinitionProperty.setDisplayName(
-//                resourceBundle.getString(WSO2EventAdapterConstants.ADAPTER_STATIC_CONFIG_STREAM_NAME));
-//        streamDefinitionProperty.setRequired(true);
-=======
-        // set stream name
-        Property streamNameProperty = new Property(WSO2EventAdapterConstants.ADAPTER_STATIC_CONFIG_STREAM_NAME);
-        streamNameProperty.setDisplayName(
-                resourceBundle.getString(WSO2EventAdapterConstants.ADAPTER_STATIC_CONFIG_STREAM_NAME));
-        streamNameProperty.setRequired(true);
->>>>>>> e2867273
-
-
-        // set stream version
-//        Property streamVersionProperty = new Property(WSO2EventAdapterConstants.ADAPTER_STATIC_CONFIG_STREAM_VERSION);
-//        streamVersionProperty.setDisplayName(
-//                resourceBundle.getString(WSO2EventAdapterConstants.ADAPTER_STATIC_CONFIG_STREAM_VERSION));
-//        streamVersionProperty.setDefaultValue("1.0.0");
-//        streamVersionProperty.setRequired(true);
-
         propertyList.add(ipProperty);
         propertyList.add(authenticatorIpProperty);
         propertyList.add(userNameProperty);
         propertyList.add(passwordProperty);
         propertyList.add(protocolProperty);
         propertyList.add(publishingModeProperty);
-<<<<<<< HEAD
-//        propertyList.add(streamDefinitionProperty);
-//        propertyList.add(streamVersionProperty);
-=======
-        propertyList.add(streamNameProperty);
-        propertyList.add(streamVersionProperty);
->>>>>>> e2867273
 
         return propertyList;
     }
